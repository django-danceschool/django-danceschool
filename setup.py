import os
from setuptools import setup

README = open(os.path.join(os.path.dirname(__file__), 'README.rst')).read()

# Allow setup.py to be run from any path
os.chdir(os.path.normpath(os.path.join(os.path.abspath(__file__), os.pardir)))

setup(
    name='django-danceschool',
    version='0.8.6',
    packages=['danceschool'],
    include_package_data=True,
    license='BSD License',
    description='The Django Dance School project:'
    ' a modular, reusable set of designed to integrate'
    ' all of the regular functions of a social dance school'
    ' with the Django CMS content management system',
    long_description=README,
    url='https://github.com/django-danceschool/django-danceschool',
    author='Lee Tucker',
    author_email='lee.c.tucker@gmail.com',
    install_requires=[
        'beautifulsoup4>=4.6.0',
<<<<<<< HEAD
        'Django>=2.1.7,<2.2',
=======
        'Django>=2.2,<3.0',
>>>>>>> edfb9d05
        'django-admin-sortable2>=0.6.10',
        'django-allauth>=0.31.0',
        'django-autocomplete-light>=3.5.0',
        'django-braces>=1.8.1',
        'django-choices>=1.5.0',
        'django-ckeditor>=5.4.0',
        'django-ckeditor-filebrowser-filer>=0.3.0',
<<<<<<< HEAD
        'django-cms>=3.6.0',
=======
        'django-cms>=3.7.0',
>>>>>>> edfb9d05
        'django-colorful>=1.2',
        'django-crispy-forms>=1.6.0',
        'django-daterange-filter>=1.2.0',
        'django-dynamic-preferences>=1.4.2',
        'django-easy-pdf>=0.1.1',
        'django-filer>=1.4.4',
        'django-ical>=1.4',
        'django-imagekit>=3.3',
        'django-multiselectfield>=0.1.5',
        'django-polymorphic>=1.0.2',
        'django-sekizai>=0.10.0',
        'djangocms-admin-style>=1.2.6.2',
<<<<<<< HEAD
        'djangocms-bootstrap4>=1.3.1',
        'djangocms-icon>=1.3.0',
=======
        'djangocms-bootstrap4>=1.1.1',
        'djangocms-icon>=1.0.0',
>>>>>>> ea8dcfad9a6b703d11c1d4b550335130d533a43f
        'djangocms-link>=2.3.1',
        'djangocms-picture>=2.1.3',
        'djangocms-text-ckeditor>=3.7.0',
        'easy-thumbnails>=2.3',
        'huey>=1.3.1,<2.0',
        'icalendar>=3.9.0',
        'intervaltree>=2.1.0',
        'jsonfield2>=3.0.3',
        'paypalrestsdk>=1.12.0',
        'peewee>=2.10.1',
        'persisting-theory>=0.2.1',
        'Pillow>=3.4.2',
        'python-dateutil>=2.4.1',
        'pytz>=2017.2',
        'redis>=3.1.0',
        'requests>=2.6.0',
        'six>=1.10.0',
        'squareconnect>=2.20180712.3',
        'stripe>=1.62.0',
        'unicodecsv>=0.14.1',
    ],
    classifiers=[
        'Environment :: Web Environment',
        'Framework :: Django',
        'Intended Audience :: Developers',
        'License :: OSI Approved :: BSD License',
        'Operating System :: OS Independent',
        'Programming Language :: Python',
        'Programming Language :: Python :: 3.4',
        'Programming Language :: Python :: 3.5',
        'Topic :: Internet :: WWW/HTTP',
        'Topic :: Internet :: WWW/HTTP :: Dynamic Content'
    ],
)<|MERGE_RESOLUTION|>--- conflicted
+++ resolved
@@ -22,11 +22,7 @@
     author_email='lee.c.tucker@gmail.com',
     install_requires=[
         'beautifulsoup4>=4.6.0',
-<<<<<<< HEAD
-        'Django>=2.1.7,<2.2',
-=======
         'Django>=2.2,<3.0',
->>>>>>> edfb9d05
         'django-admin-sortable2>=0.6.10',
         'django-allauth>=0.31.0',
         'django-autocomplete-light>=3.5.0',
@@ -34,11 +30,7 @@
         'django-choices>=1.5.0',
         'django-ckeditor>=5.4.0',
         'django-ckeditor-filebrowser-filer>=0.3.0',
-<<<<<<< HEAD
-        'django-cms>=3.6.0',
-=======
         'django-cms>=3.7.0',
->>>>>>> edfb9d05
         'django-colorful>=1.2',
         'django-crispy-forms>=1.6.0',
         'django-daterange-filter>=1.2.0',
@@ -51,13 +43,8 @@
         'django-polymorphic>=1.0.2',
         'django-sekizai>=0.10.0',
         'djangocms-admin-style>=1.2.6.2',
-<<<<<<< HEAD
         'djangocms-bootstrap4>=1.3.1',
         'djangocms-icon>=1.3.0',
-=======
-        'djangocms-bootstrap4>=1.1.1',
-        'djangocms-icon>=1.0.0',
->>>>>>> ea8dcfad9a6b703d11c1d4b550335130d533a43f
         'djangocms-link>=2.3.1',
         'djangocms-picture>=2.1.3',
         'djangocms-text-ckeditor>=3.7.0',
