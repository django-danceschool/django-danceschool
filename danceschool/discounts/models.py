from django.db import models
from django.core.validators import MinValueValidator
from django.utils.translation import ugettext_lazy as _

from djchoices import DjangoChoices, ChoiceItem
from calendar import day_name
from collections import namedtuple

from danceschool.core.models import PricingTier, DanceTypeLevel, Registration, TemporaryRegistration, Customer, CustomerGroup


class PointGroup(models.Model):
    name = models.CharField(_('Name'),max_length=50,unique=True,help_text=_('Give this pricing tier point group a name (e.g. \'Regular Series Class Hours\')'))

    def __str__(self):
        return self.name

    class Meta:
        verbose_name = _('Point group type')
        verbose_name_plural = _('Point group types')


class PricingTierGroup(models.Model):
    '''
    Because we want to keep the discounts app completely separable from the core app
    for schools that do not use discounting, this model serves as a go-between
    from the PricingTier objects of the core app to the PointGroup objects used
    in constructing discounts.
    '''
    group = models.ForeignKey(
<<<<<<< HEAD
        PointGroup, verbose_name=_('Point group'), on_delete=models.CASCADE,
    )
    pricingTier = models.OneToOneField(
        PricingTier, verbose_name=_('Pricing tier'), on_delete=models.CASCADE
=======
        PointGroup,verbose_name=_('Point group'), on_delete=models.CASCADE
    )
    pricingTier = models.OneToOneField(
        PricingTier,verbose_name=_('Pricing tier'),
        on_delete=models.CASCADE
>>>>>>> 79a02666
    )
    points = models.PositiveIntegerField(_('# of Points'),default=0)

    def __str__(self):
        return str(_('%s points for pricing tier %s' % (self.group.name, self.pricingTier.name)))

    class Meta:
        ''' Only one pricingtiergroup per pricingtier and group combo '''
        unique_together = (('pricingTier','group'),)
        verbose_name = _('Pricing tier point group')
        verbose_name_plural = _('Pricing tier point groups')


class DiscountCategory(models.Model):
    '''
    The discounts app allows one discount to be applied per category
    '''
    name = models.CharField(_('Category name'),max_length=30,unique=True)
    order = models.FloatField(
        _('Category order'),
        help_text=_('Discounts from categories with lower numbers are applied first.'),
        unique=True
    )
    cannotCombine = models.BooleanField(
        _('Cannot be combined'),
        help_text=_('If checked, then discounts in this category cannot be combined with any other type of discount.'),
        default=False,
    )

    def __str__(self):
        return self.name

    class Meta:
        ordering = ('order',)
        verbose_name = _('Discount category')
        verbose_name_plural = _('Discount categories')


class DiscountCombo(models.Model):

    # Choices of Discount Types
    class DiscountType(DjangoChoices):
        flatPrice = ChoiceItem('F',_('Exact Specified Price'))
        dollarDiscount = ChoiceItem('D',_('Dollar Discount from Regular Price'))
        percentDiscount = ChoiceItem('P',_('Percentage Discount from Regular Price'))
        addOn = ChoiceItem('A',_('Free Add-on Item (Can be combined with other discounts)'))

    # An applied discount may not apply to all items in a customer's
    # cart, so an instance of this class keeps track of the code
    # as well as the items applicable.  ItemTuples should be a series of 2-tuples.
    # For point-based discounts, the second position in the tuple represents what fraction of the
    # points were used from this item to match the discount (1 if the item was counted in its
    # entirety toward the discount). In cases where a discount does not count against an item entirely
    # (e.g. the 9 hours of class discount applied to three four-week classes), the full price for that
    # item will be calculated by multiplying the remaining fraction of points for that item (e.g. 75%
    # in the above example) against the regular (non-student, online registration) price for that item.
    # In practice, this means that a discount on the whole item will never be superceded by a discount
    # on a portion of the item as long as the percentage discounts for more point are always larger
    # than the discounts for fewer points (e.g. additional hours of class are cheaper).
    ApplicableDiscountCode = namedtuple('ApplicableDiscountCode',['code','items','itemTuples'])

    # Net allocated prices are optional, everything else is required.
    DiscountInfo = namedtuple('DiscountInfo',['code','net_price','discount_amount','net_allocated_prices'])
    DiscountInfo.__new__.__defaults__ = ([],)

    # A DiscountApplication contains a list of DiscountInfo tuples to be applied, along with an optional
    # total for ineligible items to be added to the discounted net price at the end.
    DiscountApplication = namedtuple('DiscountApplication',['items','ineligible_total'])
    DiscountApplication.__new__.__defaults__ = ([],0)

    name = models.CharField(_('Name'),max_length=50,unique=True,help_text=_('Give this discount combination a name (e.g. \'Two 4-week series\')'))
    active = models.BooleanField(_('Active'),default=True,help_text=_('Uncheck this to \'turn off\' this discount'))
    category = models.ForeignKey(
<<<<<<< HEAD
        DiscountCategory, verbose_name=_('Discount category'),
        help_text=_(
            'One discount can be applied per category, and the order in which ' +
            'discounts are applied depends on the order parameter of the categories.'
        ),
        null=True, on_delete=models.SET_NULL,
=======
        DiscountCategory,verbose_name=_('Discount category'),
        help_text=_('One discount can be applied per category, and the order in which discounts are applied depends on the order parameter of the categories.'),
        on_delete=models.SET_NULL, null=True
>>>>>>> 79a02666
    )

    # If null, then there is no expiration date
    expirationDate = models.DateTimeField(_('Expiration Date'), null=True,blank=True,help_text=_('Leave blank for no expiration.'))

    studentsOnly = models.BooleanField(verbose_name=_('Discount for HS/college/university students only'),default=False,help_text=_('Check this box to create student discounts.'))
    newCustomersOnly = models.BooleanField(verbose_name=_('Discount for New Customers only'),default=False)
    daysInAdvanceRequired = models.PositiveIntegerField(
        _('Must register __ days in advance'),
        null=True, blank=True,
        help_text=_(
            'For this discount to apply, all components must be satisfied by events that begin '
            'this many days in the future (measured from midnight of the date of registration). '
            'Leave blank for no restriction.'
        ),
    )
    firstXRegistered = models.PositiveSmallIntegerField(
        _('Only for first __ registrants'),
        null=True, blank=True,
        help_text=_(
            'For this discount to apply, all components must be satisfied by events that have fewer '
            'than this many individuals registered (including registrations in progress). '
            'Only one discount per category can be applied, so if you define tiered discounts '
            'in the same category, only the best available discount will be used.'
        )
    )

    discountType = models.CharField(_('Discount type'),max_length=1,help_text=_('Is this a flat price, a dollar amount discount, a \'percentage off\' discount, or a free add-on?'),choices=DiscountType.choices,default=DiscountType.dollarDiscount)

    # For flat price discounts
    onlinePrice = models.FloatField(_('Online price'),null=True,blank=True,validators=[MinValueValidator(0)])
    doorPrice = models.FloatField(_('At-the-door price'),null=True,blank=True,validators=[MinValueValidator(0)])

    # For 'dollars off' discounts
    dollarDiscount = models.FloatField(_('Amount of dollar discount'),null=True,blank=True,help_text=_('This amount will be subtracted from the customer\'s total (in currency units, e.g. dollars).'),validators=[MinValueValidator(0)])

    # For 'percentage off' discounts
    percentDiscount = models.FloatField(_('Amount of percentage discount'),null=True,blank=True,help_text=_('This percentage will be subtracted from the customer\'s total.'),validators=[MinValueValidator(0)])
    percentUniversallyApplied = models.BooleanField(_('Percentage discount is univerally applied'),default=False,help_text=_('If checked, then the percentage discount will be applied to all items in the order, not just the items that qualify the order for this discount combination (e.g. 20% off all registrations of three or more classes.'))

    def applyAndAllocate(self,allocatedPrices,tieredTuples,payAtDoor=False):
        '''
        This method takes an initial allocation of prices across events, and
        an identical length list of allocation tuples.  It applies the rule
        specified by this discount, allocates the discount across the listed
        items, and returns both the price and the allocation
        '''
        initial_net_price = sum([x for x in allocatedPrices])

        if self.discountType == self.DiscountType.flatPrice:
            # Flat-price for all applicable items (partial application for items which are
            # only partially needed to apply the discount).  Flat prices ignore any previous discounts
            # in other categories which may have been the best, but they only are applied if they are
            # lower than the price that would be feasible by applying those prior discounts alone.
            applicable_price = self.getFlatPrice(payAtDoor) or 0

            this_price = applicable_price \
                + sum([x[0].event.getBasePrice(payAtDoor=payAtDoor) * x[1] if x[1] != 1 else x[0].price for x in tieredTuples])

            # Flat prices are allocated equally across all events
            this_allocated_prices = [x * (this_price / initial_net_price) for x in allocatedPrices]

        elif self.discountType == self.DiscountType.dollarDiscount:
            # Discount the set of applicable items by a specific number of dollars (currency units)
            # Dollar discounts are allocated equally across all events.
            this_price = initial_net_price - self.dollarDiscount
            this_allocated_prices = [x * (this_price / initial_net_price) for x in allocatedPrices]

        elif self.discountType == DiscountCombo.DiscountType.percentDiscount:
            # Percentage off discounts, which may be applied to all items in the cart,
            # or just to the items that were needed to apply the discount

            if self.percentUniversallyApplied:
                this_price = \
                    initial_net_price * (1 - (max(min(self.percentDiscount or 0,100),0) / 100))
                this_allocated_prices = [x * (this_price / initial_net_price) for x in allocatedPrices]
            else:
                # Allocate the percentage discount based on the prior allocation from the prior category
                this_price = 0
                this_allocated_prices = []

                for idx, val in enumerate(tieredTuples):
                    this_val = (
                        allocatedPrices[idx] *
                        (1 - val[1]) * (1 - (max(min(self.percentDiscount or 0,100),0) / 100)) +
                        allocatedPrices[idx] * val[1]
                    )
                    this_allocated_prices.append(this_val)
                    this_price += this_val
        else:
            raise KeyError(_('Invalid discount type.'))

        if this_price < initial_net_price:
            # Ensure no negative prices
            this_price = max(this_price, 0)
            return self.DiscountInfo(self, this_price, initial_net_price - this_price, this_allocated_prices)

    def getFlatPrice(self,payAtDoor=False):
        '''
        Rather than embedding logic re: door pricing,
        other code can call this method.
        '''
        if self.discountType is not DiscountCombo.DiscountType.flatPrice:
            return None
        if payAtDoor:
            return self.doorPrice
        else:
            return self.onlinePrice

    def getComponentList(self):
        '''
        This function just returns a list with items that are supposed to
        be present in the the list multiple times as multiple elements
        of the list.  It simplifies checking whether a discount's conditions
        are satisfied.
        '''

        component_list = []

        for x in self.discountcombocomponent_set.all():
            for y in range(0,x.quantity):
                component_list += [x]

        component_list.sort(key=lambda x: x.quantity, reverse=True)
        return component_list

    def save(self, *args, **kwargs):
        '''
        Don't save any passed values related to a type of discount
        that is not the specified type
        '''

        if self.discountType != self.DiscountType.flatPrice:
            self.onlinePrice = None
            self.doorPrice = None

        if self.discountType != self.DiscountType.dollarDiscount:
            self.dollarDiscount = None

        if self.discountType != self.DiscountType.percentDiscount:
            self.percentDiscount = None
            self.percentUniversallyApplied = False

        super(DiscountCombo, self).save(*args, **kwargs)

    def __str__(self):
        return self.name

    class Meta:
        verbose_name = _('Discount')
        verbose_name_plural = _('Discounts')


class DiscountComboComponent(models.Model):

    # For weekday-specific discounts
    DAYS_CHOICES = [(None,''),] + [(k,x) for k,x in enumerate(day_name)]

    discountCombo = models.ForeignKey(
<<<<<<< HEAD
        DiscountCombo, verbose_name=_('Discount'), on_delete=models.CASCADE
    )

    pointGroup = models.ForeignKey(
        PointGroup, verbose_name=_('Pricing Tier Point Group'), 
        on_delete=models.CASCADE,
=======
        DiscountCombo, verbose_name=_('Discount'),
        on_delete=models.CASCADE
    )

    pointGroup = models.ForeignKey(
        PointGroup, verbose_name=_('Pricing Tier Point Group'),
        on_delete=models.CASCADE
>>>>>>> 79a02666
    )

    allWithinPointGroup = models.BooleanField(
        verbose_name=_('Applies to all within Point Group'),
        help_text=_('If checked, then this discount applies to this quantity or more within the point group.  Use, for example, for all-in passes.')
    )

    quantity = models.PositiveSmallIntegerField(_('Quantity'),default=1)
    level = models.ForeignKey(
<<<<<<< HEAD
        DanceTypeLevel, null=True, blank=True,
        verbose_name=_('Dance type/level'), on_delete=models.SET_NULL
    )
    weekday = models.PositiveSmallIntegerField(_('Weekday'),choices=DAYS_CHOICES,blank=True,null=True,help_text=_('Leave this blank for no restriction on days of the week'))
=======
        DanceTypeLevel, null=True, blank=True, verbose_name=_('Dance type/level'),
        on_delete=models.SET_NULL
    )
    weekday = models.PositiveSmallIntegerField(
        _('Weekday'), choices=DAYS_CHOICES, blank=True, null=True,
        help_text=_('Leave this blank for no restriction on days of the week')
    )
>>>>>>> 79a02666

    class Meta:
        verbose_name = _('Required component of discount')
        verbose_name_plural = _('Required components of discount')


class TemporaryRegistrationDiscount(models.Model):
    registration = models.ForeignKey(
        TemporaryRegistration, verbose_name=_('Temporary registration'),
<<<<<<< HEAD
        on_delete=models.CASCADE,
    )
    discount = models.ForeignKey(
        DiscountCombo,verbose_name=_('Discount'), on_delete=models.CASCADE
=======
        on_delete=models.CASCADE
    )
    discount = models.ForeignKey(
        DiscountCombo, verbose_name=_('Discount'), on_delete=models.CASCADE
>>>>>>> 79a02666
    )
    discountAmount = models.FloatField(verbose_name=_('Amount of discount'),validators=[MinValueValidator(0)])

    class Meta:
        unique_together = ('registration', 'discount')
        verbose_name = _('Discount applied to temporary registration')
        verbose_name_plural = _('Discounts applied to temporary registrations')


class RegistrationDiscount(models.Model):
    registration = models.ForeignKey(
        Registration,verbose_name=_('Registration'), on_delete=models.CASCADE
    )
    discount = models.ForeignKey(
<<<<<<< HEAD
        DiscountCombo,verbose_name=_('Discount'),
        on_delete=models.CASCADE,
=======
        DiscountCombo,verbose_name=_('Discount'), on_delete=models.CASCADE
>>>>>>> 79a02666
    )
    discountAmount = models.FloatField(verbose_name=_('Amount of discount'),validators=[MinValueValidator(0)])

    class Meta:
        unique_together = ('registration', 'discount')
        verbose_name = _('Discount applied to registration')
        verbose_name_plural = _('Discounts applied to registrations')


class CustomerGroupDiscount(models.Model):
    ''' Some discounts are only available for specific customer groups '''
    group = models.ForeignKey(
<<<<<<< HEAD
        CustomerGroup,verbose_name=_('Customer group'), on_delete=models.CASCADE,
    )
    discountCombo = models.ForeignKey(
        DiscountCombo,verbose_name=_('Discount'), on_delete=models.CASCADE,
=======
        CustomerGroup, verbose_name=_('Customer group'), on_delete=models.CASCADE
    )
    discountCombo = models.ForeignKey(
        DiscountCombo, verbose_name=_('Discount'), on_delete=models.CASCADE
>>>>>>> 79a02666
    )

    class Meta:
        verbose_name = _('Group-specific discount restriction')
        verbose_name_plural = _('Group-specific discount restrictions')


class CustomerDiscount(models.Model):
    ''' Some discounts are only available for specific customers. '''
    customer = models.ForeignKey(
<<<<<<< HEAD
        Customer, verbose_name=_('Customer'), on_delete=models.CASCADE,
    )
    discountCombo = models.ForeignKey(
        DiscountCombo, verbose_name=_('Discount'), on_delete=models.CASCADE,
=======
        Customer, verbose_name=_('Customer'), on_delete=models.CASCADE
    )
    discountCombo = models.ForeignKey(
        DiscountCombo, verbose_name=_('Discount'), on_delete=models.CASCADE
>>>>>>> 79a02666
    )

    class Meta:
        verbose_name = _('Customer-specific discount restriction')
        verbose_name_plural = _('Customer-specific discount restrictions')<|MERGE_RESOLUTION|>--- conflicted
+++ resolved
@@ -28,18 +28,10 @@
     in constructing discounts.
     '''
     group = models.ForeignKey(
-<<<<<<< HEAD
         PointGroup, verbose_name=_('Point group'), on_delete=models.CASCADE,
     )
     pricingTier = models.OneToOneField(
         PricingTier, verbose_name=_('Pricing tier'), on_delete=models.CASCADE
-=======
-        PointGroup,verbose_name=_('Point group'), on_delete=models.CASCADE
-    )
-    pricingTier = models.OneToOneField(
-        PricingTier,verbose_name=_('Pricing tier'),
-        on_delete=models.CASCADE
->>>>>>> 79a02666
     )
     points = models.PositiveIntegerField(_('# of Points'),default=0)
 
@@ -113,18 +105,12 @@
     name = models.CharField(_('Name'),max_length=50,unique=True,help_text=_('Give this discount combination a name (e.g. \'Two 4-week series\')'))
     active = models.BooleanField(_('Active'),default=True,help_text=_('Uncheck this to \'turn off\' this discount'))
     category = models.ForeignKey(
-<<<<<<< HEAD
         DiscountCategory, verbose_name=_('Discount category'),
         help_text=_(
             'One discount can be applied per category, and the order in which ' +
             'discounts are applied depends on the order parameter of the categories.'
         ),
         null=True, on_delete=models.SET_NULL,
-=======
-        DiscountCategory,verbose_name=_('Discount category'),
-        help_text=_('One discount can be applied per category, and the order in which discounts are applied depends on the order parameter of the categories.'),
-        on_delete=models.SET_NULL, null=True
->>>>>>> 79a02666
     )
 
     # If null, then there is no expiration date
@@ -284,22 +270,12 @@
     DAYS_CHOICES = [(None,''),] + [(k,x) for k,x in enumerate(day_name)]
 
     discountCombo = models.ForeignKey(
-<<<<<<< HEAD
         DiscountCombo, verbose_name=_('Discount'), on_delete=models.CASCADE
     )
 
     pointGroup = models.ForeignKey(
         PointGroup, verbose_name=_('Pricing Tier Point Group'), 
         on_delete=models.CASCADE,
-=======
-        DiscountCombo, verbose_name=_('Discount'),
-        on_delete=models.CASCADE
-    )
-
-    pointGroup = models.ForeignKey(
-        PointGroup, verbose_name=_('Pricing Tier Point Group'),
-        on_delete=models.CASCADE
->>>>>>> 79a02666
     )
 
     allWithinPointGroup = models.BooleanField(
@@ -309,20 +285,13 @@
 
     quantity = models.PositiveSmallIntegerField(_('Quantity'),default=1)
     level = models.ForeignKey(
-<<<<<<< HEAD
         DanceTypeLevel, null=True, blank=True,
         verbose_name=_('Dance type/level'), on_delete=models.SET_NULL
-    )
-    weekday = models.PositiveSmallIntegerField(_('Weekday'),choices=DAYS_CHOICES,blank=True,null=True,help_text=_('Leave this blank for no restriction on days of the week'))
-=======
-        DanceTypeLevel, null=True, blank=True, verbose_name=_('Dance type/level'),
-        on_delete=models.SET_NULL
     )
     weekday = models.PositiveSmallIntegerField(
         _('Weekday'), choices=DAYS_CHOICES, blank=True, null=True,
         help_text=_('Leave this blank for no restriction on days of the week')
     )
->>>>>>> 79a02666
 
     class Meta:
         verbose_name = _('Required component of discount')
@@ -332,17 +301,10 @@
 class TemporaryRegistrationDiscount(models.Model):
     registration = models.ForeignKey(
         TemporaryRegistration, verbose_name=_('Temporary registration'),
-<<<<<<< HEAD
         on_delete=models.CASCADE,
     )
     discount = models.ForeignKey(
         DiscountCombo,verbose_name=_('Discount'), on_delete=models.CASCADE
-=======
-        on_delete=models.CASCADE
-    )
-    discount = models.ForeignKey(
-        DiscountCombo, verbose_name=_('Discount'), on_delete=models.CASCADE
->>>>>>> 79a02666
     )
     discountAmount = models.FloatField(verbose_name=_('Amount of discount'),validators=[MinValueValidator(0)])
 
@@ -357,12 +319,8 @@
         Registration,verbose_name=_('Registration'), on_delete=models.CASCADE
     )
     discount = models.ForeignKey(
-<<<<<<< HEAD
-        DiscountCombo,verbose_name=_('Discount'),
+        DiscountCombo, verbose_name=_('Discount'),
         on_delete=models.CASCADE,
-=======
-        DiscountCombo,verbose_name=_('Discount'), on_delete=models.CASCADE
->>>>>>> 79a02666
     )
     discountAmount = models.FloatField(verbose_name=_('Amount of discount'),validators=[MinValueValidator(0)])
 
@@ -375,17 +333,10 @@
 class CustomerGroupDiscount(models.Model):
     ''' Some discounts are only available for specific customer groups '''
     group = models.ForeignKey(
-<<<<<<< HEAD
-        CustomerGroup,verbose_name=_('Customer group'), on_delete=models.CASCADE,
-    )
-    discountCombo = models.ForeignKey(
-        DiscountCombo,verbose_name=_('Discount'), on_delete=models.CASCADE,
-=======
         CustomerGroup, verbose_name=_('Customer group'), on_delete=models.CASCADE
     )
     discountCombo = models.ForeignKey(
         DiscountCombo, verbose_name=_('Discount'), on_delete=models.CASCADE
->>>>>>> 79a02666
     )
 
     class Meta:
@@ -396,17 +347,10 @@
 class CustomerDiscount(models.Model):
     ''' Some discounts are only available for specific customers. '''
     customer = models.ForeignKey(
-<<<<<<< HEAD
         Customer, verbose_name=_('Customer'), on_delete=models.CASCADE,
     )
     discountCombo = models.ForeignKey(
         DiscountCombo, verbose_name=_('Discount'), on_delete=models.CASCADE,
-=======
-        Customer, verbose_name=_('Customer'), on_delete=models.CASCADE
-    )
-    discountCombo = models.ForeignKey(
-        DiscountCombo, verbose_name=_('Discount'), on_delete=models.CASCADE
->>>>>>> 79a02666
     )
 
     class Meta:
