--- conflicted
+++ resolved
@@ -25,13 +25,8 @@
 class FAQ(models.Model):
 
     category = models.ForeignKey(
-<<<<<<< HEAD
-        FAQCategory,null=True,verbose_name=_('Category'),
-        on_delete=models.SET_NULL,
-=======
         FAQCategory, null=True, verbose_name=_('Category'),
         on_delete=models.SET_NULL
->>>>>>> 79a02666
     )
 
     question = models.CharField(_('Question'),max_length=200)
@@ -56,12 +51,7 @@
 
 class FAQCategoryPluginModel(CMSPlugin):
     category = models.ForeignKey(
-<<<<<<< HEAD
-        FAQCategory,verbose_name=_('Category'),
-        on_delete=models.CASCADE,
-=======
         FAQCategory, verbose_name=_('Category'), on_delete=models.CASCADE
->>>>>>> 79a02666
     )
     showTitle = models.BooleanField(verbose_name=_('Show Category Title'),default=False)
 
@@ -70,14 +60,10 @@
 
 
 class FAQSinglePluginModel(CMSPlugin):
-<<<<<<< HEAD
-    question = models.ForeignKey(FAQ, verbose_name=_('Question'), on_delete=models.CASCADE)
-=======
     question = models.ForeignKey(
         FAQ, verbose_name=_('Question'),
         on_delete=models.CASCADE
     )
->>>>>>> 79a02666
 
     def get_short_description(self):
         return self.question