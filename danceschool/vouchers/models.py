from django.db import models
from django.core.exceptions import ValidationError
from django.core.validators import MinValueValidator
from django.utils.translation import ugettext_lazy as _
from django.utils import timezone
import random
import string

from danceschool.core.models import CustomerGroup, Customer, Registration, TemporaryRegistration, ClassDescription, DanceTypeLevel, SeriesCategory, PublicEventCategory, EventSession


class VoucherCategory(models.Model):
    name = models.CharField(_('Name'),max_length=80,unique=True)
    description = models.TextField(_('Description'),null=True,blank=True)

    def __str__(self):
        return self.name

    class Meta:
        verbose_name = _('Voucher category')
        verbose_name_plural = _('Voucher categories')


class Voucher(models.Model):
    # unique identifier
    voucherId = models.CharField(_('Voucher Code'),max_length=100,unique=True)

    # i.e. Social Living April 2013
    name = models.CharField(_('Name'),max_length=80,help_text=_('Give a descriptive name that will be used when a customer applies the voucher.'))

    # i.e. LivingSocial.  This is for categorical convenience only.
    category = models.ForeignKey(
        VoucherCategory, verbose_name=_('Category'), null=True,
<<<<<<< HEAD
        on_delete=models.SET_NULL,
=======
        on_delete=models.SET_NULL
>>>>>>> 79a02666
    )

    # Optional description for when vouchers are given in special cases.
    description = models.CharField(_('Description (optional)'),null=True,blank=True,max_length=200,help_text=_('For internal use only'))

    # i.e. $45
    originalAmount = models.FloatField(_('Original Amount'),help_text=_('Enter the original amount of the voucher here.'),validators=[MinValueValidator(0)])
    refundAmount = models.FloatField(_('Refunded Amount'),default=0,help_text=_('When a refund is processed through Paypal, this should automatically update.  Otherwise it should not need to be changed.'))

    # i.e. $2 - For tracking new students.  If null,
    # then there is no limit imposed.
    maxAmountPerUse = models.FloatField(_('Max. Amount Per Use'),null=True,blank=True,validators=[MinValueValidator(0)],help_text=_('If specified, this will limit the size of a repeated-use voucher.  If unspecified, there is no limit.  Be sure to specify this for publicly advertised voucher codes.'))

    # i.e. For Groupon and LivingSocial, these are single use
    singleUse = models.BooleanField(_('Single Use'),default=False)

    # If a customer has been with us before, we don't want them to be able to use
    # LivingSocial or Groupon
    forFirstTimeCustomersOnly = models.BooleanField(_('For First-Time Customers Only'), default=False)

    # If a customer is new, we don't want them to be able to use vouchers designed
    # existing customers, like generic referral vouchers.
    forPreviousCustomersOnly = models.BooleanField(_('For Previous Customers Only'), default=False)

    # Keep track of when vouchers are created
    creationDate = models.DateTimeField(_('Creation Date'),auto_now_add=True)

    # If null, then there is no expiration date
    expirationDate = models.DateTimeField(_('Expiration Date'), null=True,blank=True)

    # Vouchers can be disabled manually with this field.
    disabled = models.BooleanField(_('Voucher Disabled'),default=False,help_text=_('Check this box to disable the voucher entirely.'))

    @classmethod
    def create_new_code(cls,**kwargs):
        '''
        Creates a new Voucher with a unique voucherId
        '''
        prefix = kwargs.pop('prefix','')

        new = False
        while not new:
            # Standard is a ten-letter random string of uppercase letters
            random_string = ''.join(random.choice(string.ascii_uppercase) for z in range(10))
            if not Voucher.objects.filter(voucherId='%s%s' % (prefix, random_string)).exists():
                new = True

        return Voucher.objects.create(voucherId='%s%s' % (prefix, random_string),**kwargs)

    def getHasExpired(self):
        if self.expirationDate and timezone.now() > self.expirationDate:
            return True
        else:
            return False

    hasExpired = property(fget=getHasExpired)
    hasExpired.fget.short_description = _('Has Expired')

    def getIsValidForAnyCustomer(self):
        isvalid = (
            len(CustomerVoucher.objects.filter(voucher=self)) +
            len(CustomerGroupVoucher.objects.filter(voucher=self)) == 0
        )
        return isvalid

    isValidForAnyCustomer = property(fget=getIsValidForAnyCustomer)
    isValidForAnyCustomer.fget.short_description = _('Voucher is valid for any customer')

    def getIsValidForAnyClass(self):
        if self.dancetypevoucher_set.exists() or self.classvoucher_set.exists():
            return False
        return True

    isValidForAnyClass = property(fget=getIsValidForAnyClass)
    isValidForAnyClass.fget.short_description = _('Voucher is valid for any class')

    def getAmountLeft(self):
        amount = self.originalAmount - self.refundAmount
        uses = VoucherUse.objects.filter(voucher=self)
        for use in uses:
            amount -= use.amount

        credits = VoucherCredit.objects.filter(voucher=self)

        for credit in credits:
            amount += credit.amount

        return amount

    amountLeft = property(fget=getAmountLeft)
    amountLeft.fget.short_description = _('Amount remaining')

    def validateForCustomerAndSeriess(self,customer,seriess):
        # check whether it's expired

        if self.hasExpired:
            raise ValidationError(_('Voucher has expired.'))

        # not used
        if self.singleUse and len(VoucherUse.objects.filter(voucher=self)) > 0:
            raise ValidationError(_('Voucher has already been used.'))

        # there is money left
        if self.amountLeft <= 0:
            raise ValidationError(_('There is no money left on this voucher.'))

        # every series is either in the list or there is no list
        if self.classvoucher_set.exists():
            for s in seriess:
                if not self.classvoucher_set.filter(classDescription=s.classDescription).exists():
                    raise ValidationError(_('This voucher can be only used for specific classes.'))
        if self.dancetypevoucher_set.exists():
            for s in seriess:
                if not self.dancetypevoucher_set.filter(danceTypeLevel=s.classDescription.danceTypeLevel).exists():
                    raise ValidationError(_('This voucher can be only used for specific classes.'))
        if self.seriescategoryvoucher_set.exists():
            for s in seriess:
                if not self.seriescategoryvoucher_set.filter(seriesCategory=s.category).exists():
                    raise ValidationError(_('This voucher can be only used for specific classes.'))
        if self.publiceventcategoryvoucher_set.exists():
            for s in seriess:
                if not self.publiceventcategoryvoucher_set.filter(publicEventCategory=s.category).exists():
                    raise ValidationError(_('This voucher can be only used for specific events.'))
        if self.sessionvoucher_set.exists():
            for s in seriess:
                if not self.sessionvoucher_set.filter(session=s.session).exists():
                    raise ValidationError(_('This voucher can be only used for specific classes or events.'))

        # is not disabled
        if self.disabled:
            raise ValidationError(_('This voucher has been disabled.'))

        # customer is either in the list or there is no list
        if not self.isValidForAnyCustomer:
            if not customer:
                raise ValidationError(_('This voucher is associated with a specific customer or customer group.'))

            cvs = CustomerVoucher.objects.filter(voucher=self)
            cgvs = CustomerGroupVoucher.objects.filter(voucher=self)

            if cvs.exists() and not cvs.filter(customer=customer).exists():
                raise ValidationError(_('This voucher is associated with a specific customer.'))
            elif cgvs.exists() and not cgvs.filter(group__in=customer.groups.all()).exists():
                raise ValidationError(_('This voucher is associated with a specific customer group.'))

        if self.forFirstTimeCustomersOnly and customer and customer.numClassSeries > 0:
            raise ValidationError(_('This voucher can only be used by first time customers.'))

        if self.forPreviousCustomersOnly and (not customer or customer.numClassSeries == 0):
            raise ValidationError(_('This voucher can only be used by existing customers.  If you are an existing customer, be sure to register with the same email address that you have used previously.'))

        # Otherwise, we are all set.
        return True

    def __str__(self):
        return self.name + " " + str(self.id)

    class Meta:
        verbose_name = _('Voucher')
        verbose_name_plural = _('Vouchers')


class VoucherReferralDiscount(models.Model):
    referrerVoucher = models.ForeignKey(
        Voucher, related_name="VoucherReferralDiscountForReferrer",
<<<<<<< HEAD
        verbose_name=_('Referrer voucher'), on_delete=models.CASCADE,
=======
        verbose_name=_('Referrer voucher'), on_delete=models.CASCADE
>>>>>>> 79a02666
    )
    referreeVoucher = models.ForeignKey(
        Voucher, related_name="voucherreferralDiscountForReferree",
        verbose_name=_('Referree voucher'), on_delete=models.CASCADE
    )
    referrerBonus = models.FloatField(_('Amount awarded to referrer'))

    class Meta:
        verbose_name = _('Voucher referral discount')
        verbose_name_plural = _('Voucher referral discounts')


class VoucherUse(models.Model):
    voucher = models.ForeignKey(
<<<<<<< HEAD
        Voucher,verbose_name=_('Voucher'), on_delete=models.CASCADE,
    )
    registration = models.ForeignKey(
        Registration, null=True, verbose_name=_('Registration'),
        on_delete=models.SET_NULL,
=======
        Voucher, verbose_name=_('Voucher'), on_delete=models.CASCADE
    )
    registration = models.ForeignKey(
        Registration, null=True, verbose_name=_('Registration'),
        on_delete=models.SET_NULL
>>>>>>> 79a02666
    )
    amount = models.FloatField(_('Amount'),validators=[MinValueValidator(0)])
    notes = models.CharField(_('Notes'),max_length=100,null=True,blank=True)
    creationDate = models.DateTimeField(_('Date of use'),auto_now_add=True,null=True)

    class Meta:
        verbose_name = _('Voucher use')
        verbose_name_plural = _('Voucher uses')


class DanceTypeVoucher(models.Model):
    danceTypeLevel = models.ForeignKey(
<<<<<<< HEAD
        DanceTypeLevel, verbose_name=_('Dance Type/Level'),
        on_delete=models.CASCADE,
    )
    voucher = models.ForeignKey(
        Voucher, verbose_name=_('Voucher'), on_delete=models.CASCADE,
=======
        DanceTypeLevel, verbose_name=_('Dance Type/Level'), on_delete=models.CASCADE
    )
    voucher = models.ForeignKey(
        Voucher, verbose_name=_('Voucher'), on_delete=models.CASCADE
>>>>>>> 79a02666
    )

    class Meta:
        verbose_name = _('Dance type/level voucher restriction')
        verbose_name_plural = _('Dance type/level voucher restrictions')


class ClassVoucher(models.Model):
    classDescription = models.ForeignKey(
<<<<<<< HEAD
        ClassDescription, verbose_name=_('Class Type (Description)'), on_delete=models.CASCADE,
    )
    voucher = models.ForeignKey(
        Voucher, verbose_name=_('Voucher'), on_delete=models.CASCADE,
=======
        ClassDescription, verbose_name=_('Class Type (Description)'),
        on_delete=models.CASCADE
    )
    voucher = models.ForeignKey(
        Voucher, verbose_name=_('Voucher'), on_delete=models.CASCADE
>>>>>>> 79a02666
    )

    class Meta:
        verbose_name = _('Class-specific voucher restriction')
        verbose_name_plural = _('Class-specific voucher restrictions')


class SeriesCategoryVoucher(models.Model):
    seriesCategory = models.ForeignKey(
<<<<<<< HEAD
        SeriesCategory, verbose_name=_('Series Category'), on_delete=models.CASCADE,
    )
    voucher = models.ForeignKey(Voucher, verbose_name=_('Voucher'), on_delete=models.CASCADE,)
=======
        SeriesCategory, verbose_name=_('Series Category'), on_delete=models.CASCADE
    )
    voucher = models.ForeignKey(
        Voucher, verbose_name=_('Voucher'), on_delete=models.CASCADE
    )
>>>>>>> 79a02666

    class Meta:
        verbose_name = _('Series category-specific voucher restriction')
        verbose_name_plural = _('Series category-specific voucher restrictions')


class PublicEventCategoryVoucher(models.Model):
    publicEventCategory = models.ForeignKey(
<<<<<<< HEAD
        PublicEventCategory, verbose_name=_('Public Event Category'), on_delete=models.CASCADE,
    )
    voucher = models.ForeignKey(Voucher, verbose_name=_('Voucher'), on_delete=models.CASCADE,)
=======
        PublicEventCategory, verbose_name=_('Public Event Category'),
        on_delete=models.CASCADE
    )
    voucher = models.ForeignKey(
        Voucher, verbose_name=_('Voucher'), on_delete=models.CASCADE
    )
>>>>>>> 79a02666

    class Meta:
        verbose_name = _('Public event category-specific voucher restriction')
        verbose_name_plural = _('public event Category-specific voucher restrictions')


class SessionVoucher(models.Model):
    session = models.ForeignKey(
<<<<<<< HEAD
        EventSession, verbose_name=_('Event Session'), on_delete=models.CASCADE,
    )
    voucher = models.ForeignKey(Voucher, verbose_name=_('Voucher'), on_delete=models.CASCADE,)
=======
        EventSession, verbose_name=_('Event Session'), on_delete=models.CASCADE
    )
    voucher = models.ForeignKey(
        Voucher, verbose_name=_('Voucher'), on_delete=models.CASCADE
    )
>>>>>>> 79a02666

    class Meta:
        verbose_name = _('Session-specific voucher restriction')
        verbose_name_plural = _('Session-specific voucher restrictions')


class CustomerGroupVoucher(models.Model):
    group = models.ForeignKey(
<<<<<<< HEAD
        CustomerGroup, verbose_name=_('Customer group'), on_delete=models.CASCADE,
    )
    voucher = models.ForeignKey(Voucher, verbose_name=_('Voucher'), on_delete=models.CASCADE)
=======
        CustomerGroup, verbose_name=_('Customer group'), on_delete=models.CASCADE
    )
    voucher = models.ForeignKey(
        Voucher, verbose_name=_('Voucher'), on_delete=models.CASCADE
    )
>>>>>>> 79a02666

    class Meta:
        verbose_name = _('Group-specific voucher restriction')
        verbose_name_plural = _('Group-specific voucher restrictions')


class CustomerVoucher(models.Model):
<<<<<<< HEAD
    customer = models.ForeignKey(Customer, verbose_name=_('Customer'), on_delete=models.CASCADE)
    voucher = models.ForeignKey(Voucher, verbose_name=_('Voucher'), on_delete=models.CASCADE)
=======
    customer = models.ForeignKey(
        Customer, verbose_name=_('Customer'), on_delete=models.CASCADE
    )
    voucher = models.ForeignKey(
        Voucher, verbose_name=_('Voucher'), on_delete=models.CASCADE
    )
>>>>>>> 79a02666

    class Meta:
        verbose_name = _('Customer-specific voucher restriction')
        verbose_name_plural = _('Customer-specific voucher restrictions')


class VoucherCredit(models.Model):
<<<<<<< HEAD
    voucher = models.ForeignKey(Voucher, verbose_name=_('Voucher'), on_delete=models.CASCADE)
=======
    voucher = models.ForeignKey(
        Voucher, verbose_name=_('Voucher'), on_delete=models.CASCADE
    )
>>>>>>> 79a02666
    amount = models.FloatField(_('Amount'),validators=[MinValueValidator(0)])
    description = models.TextField(_('Description'),null=True, blank=True)
    creationDate = models.DateTimeField(_('Date of credit'),auto_now_add=True,null=True)

    class Meta:
        verbose_name = _('Voucher credit')
        verbose_name_plural = _('Voucher credits')


class TemporaryVoucherUse(models.Model):
    registration = models.ForeignKey(
        TemporaryRegistration, verbose_name=_('Registration'), on_delete=models.CASCADE
    )
<<<<<<< HEAD
    voucher = models.ForeignKey(Voucher, verbose_name=_('Voucher'), on_delete=models.CASCADE)
=======
    voucher = models.ForeignKey(
        Voucher, verbose_name=_('Voucher'), on_delete=models.CASCADE
    )
>>>>>>> 79a02666
    amount = models.FloatField(_('Amount'),validators=[MinValueValidator(0)])
    creationDate = models.DateTimeField(_('Date of use'),auto_now_add=True,null=True)

    class Meta:
        verbose_name = _('Tentative voucher use')
        verbose_name_plural = _('Tentative voucher uses')


class VoucherReferralDiscountUse(models.Model):
    voucherReferralDiscount = models.ForeignKey(
<<<<<<< HEAD
        VoucherReferralDiscount, verbose_name=_('Voucher referral discount'),
        on_delete=models.CASCADE
=======
        VoucherReferralDiscount, verbose_name=_('Voucher referral discount'), on_delete=models.CASCADE
>>>>>>> 79a02666
    )
    voucherUse = models.ForeignKey(
        VoucherUse, verbose_name=_('Voucher use'), on_delete=models.CASCADE
    )
    voucherCredit = models.ForeignKey(
        VoucherCredit, verbose_name=_('Voucher credit'), on_delete=models.CASCADE
    )
    creationDate = models.DateTimeField(_('Date of use'),auto_now_add=True,null=True)

    class Meta:
        verbose_name = _('Use of voucher referral discount')
        verbose_name_plural = _('Uses of voucher referral discounts')<|MERGE_RESOLUTION|>--- conflicted
+++ resolved
@@ -31,11 +31,7 @@
     # i.e. LivingSocial.  This is for categorical convenience only.
     category = models.ForeignKey(
         VoucherCategory, verbose_name=_('Category'), null=True,
-<<<<<<< HEAD
         on_delete=models.SET_NULL,
-=======
-        on_delete=models.SET_NULL
->>>>>>> 79a02666
     )
 
     # Optional description for when vouchers are given in special cases.
@@ -201,11 +197,7 @@
 class VoucherReferralDiscount(models.Model):
     referrerVoucher = models.ForeignKey(
         Voucher, related_name="VoucherReferralDiscountForReferrer",
-<<<<<<< HEAD
         verbose_name=_('Referrer voucher'), on_delete=models.CASCADE,
-=======
-        verbose_name=_('Referrer voucher'), on_delete=models.CASCADE
->>>>>>> 79a02666
     )
     referreeVoucher = models.ForeignKey(
         Voucher, related_name="voucherreferralDiscountForReferree",
@@ -220,19 +212,11 @@
 
 class VoucherUse(models.Model):
     voucher = models.ForeignKey(
-<<<<<<< HEAD
         Voucher,verbose_name=_('Voucher'), on_delete=models.CASCADE,
     )
     registration = models.ForeignKey(
         Registration, null=True, verbose_name=_('Registration'),
         on_delete=models.SET_NULL,
-=======
-        Voucher, verbose_name=_('Voucher'), on_delete=models.CASCADE
-    )
-    registration = models.ForeignKey(
-        Registration, null=True, verbose_name=_('Registration'),
-        on_delete=models.SET_NULL
->>>>>>> 79a02666
     )
     amount = models.FloatField(_('Amount'),validators=[MinValueValidator(0)])
     notes = models.CharField(_('Notes'),max_length=100,null=True,blank=True)
@@ -245,18 +229,11 @@
 
 class DanceTypeVoucher(models.Model):
     danceTypeLevel = models.ForeignKey(
-<<<<<<< HEAD
         DanceTypeLevel, verbose_name=_('Dance Type/Level'),
         on_delete=models.CASCADE,
     )
     voucher = models.ForeignKey(
         Voucher, verbose_name=_('Voucher'), on_delete=models.CASCADE,
-=======
-        DanceTypeLevel, verbose_name=_('Dance Type/Level'), on_delete=models.CASCADE
-    )
-    voucher = models.ForeignKey(
-        Voucher, verbose_name=_('Voucher'), on_delete=models.CASCADE
->>>>>>> 79a02666
     )
 
     class Meta:
@@ -266,18 +243,10 @@
 
 class ClassVoucher(models.Model):
     classDescription = models.ForeignKey(
-<<<<<<< HEAD
         ClassDescription, verbose_name=_('Class Type (Description)'), on_delete=models.CASCADE,
     )
     voucher = models.ForeignKey(
         Voucher, verbose_name=_('Voucher'), on_delete=models.CASCADE,
-=======
-        ClassDescription, verbose_name=_('Class Type (Description)'),
-        on_delete=models.CASCADE
-    )
-    voucher = models.ForeignKey(
-        Voucher, verbose_name=_('Voucher'), on_delete=models.CASCADE
->>>>>>> 79a02666
     )
 
     class Meta:
@@ -287,17 +256,11 @@
 
 class SeriesCategoryVoucher(models.Model):
     seriesCategory = models.ForeignKey(
-<<<<<<< HEAD
-        SeriesCategory, verbose_name=_('Series Category'), on_delete=models.CASCADE,
-    )
-    voucher = models.ForeignKey(Voucher, verbose_name=_('Voucher'), on_delete=models.CASCADE,)
-=======
         SeriesCategory, verbose_name=_('Series Category'), on_delete=models.CASCADE
     )
     voucher = models.ForeignKey(
         Voucher, verbose_name=_('Voucher'), on_delete=models.CASCADE
     )
->>>>>>> 79a02666
 
     class Meta:
         verbose_name = _('Series category-specific voucher restriction')
@@ -306,18 +269,12 @@
 
 class PublicEventCategoryVoucher(models.Model):
     publicEventCategory = models.ForeignKey(
-<<<<<<< HEAD
-        PublicEventCategory, verbose_name=_('Public Event Category'), on_delete=models.CASCADE,
-    )
-    voucher = models.ForeignKey(Voucher, verbose_name=_('Voucher'), on_delete=models.CASCADE,)
-=======
         PublicEventCategory, verbose_name=_('Public Event Category'),
         on_delete=models.CASCADE
     )
     voucher = models.ForeignKey(
         Voucher, verbose_name=_('Voucher'), on_delete=models.CASCADE
     )
->>>>>>> 79a02666
 
     class Meta:
         verbose_name = _('Public event category-specific voucher restriction')
@@ -326,17 +283,11 @@
 
 class SessionVoucher(models.Model):
     session = models.ForeignKey(
-<<<<<<< HEAD
-        EventSession, verbose_name=_('Event Session'), on_delete=models.CASCADE,
-    )
-    voucher = models.ForeignKey(Voucher, verbose_name=_('Voucher'), on_delete=models.CASCADE,)
-=======
         EventSession, verbose_name=_('Event Session'), on_delete=models.CASCADE
     )
     voucher = models.ForeignKey(
         Voucher, verbose_name=_('Voucher'), on_delete=models.CASCADE
     )
->>>>>>> 79a02666
 
     class Meta:
         verbose_name = _('Session-specific voucher restriction')
@@ -345,17 +296,11 @@
 
 class CustomerGroupVoucher(models.Model):
     group = models.ForeignKey(
-<<<<<<< HEAD
-        CustomerGroup, verbose_name=_('Customer group'), on_delete=models.CASCADE,
-    )
-    voucher = models.ForeignKey(Voucher, verbose_name=_('Voucher'), on_delete=models.CASCADE)
-=======
         CustomerGroup, verbose_name=_('Customer group'), on_delete=models.CASCADE
     )
     voucher = models.ForeignKey(
         Voucher, verbose_name=_('Voucher'), on_delete=models.CASCADE
     )
->>>>>>> 79a02666
 
     class Meta:
         verbose_name = _('Group-specific voucher restriction')
@@ -363,17 +308,12 @@
 
 
 class CustomerVoucher(models.Model):
-<<<<<<< HEAD
-    customer = models.ForeignKey(Customer, verbose_name=_('Customer'), on_delete=models.CASCADE)
-    voucher = models.ForeignKey(Voucher, verbose_name=_('Voucher'), on_delete=models.CASCADE)
-=======
     customer = models.ForeignKey(
         Customer, verbose_name=_('Customer'), on_delete=models.CASCADE
     )
     voucher = models.ForeignKey(
         Voucher, verbose_name=_('Voucher'), on_delete=models.CASCADE
     )
->>>>>>> 79a02666
 
     class Meta:
         verbose_name = _('Customer-specific voucher restriction')
@@ -381,13 +321,9 @@
 
 
 class VoucherCredit(models.Model):
-<<<<<<< HEAD
-    voucher = models.ForeignKey(Voucher, verbose_name=_('Voucher'), on_delete=models.CASCADE)
-=======
-    voucher = models.ForeignKey(
-        Voucher, verbose_name=_('Voucher'), on_delete=models.CASCADE
-    )
->>>>>>> 79a02666
+    voucher = models.ForeignKey(
+        Voucher, verbose_name=_('Voucher'), on_delete=models.CASCADE
+    )
     amount = models.FloatField(_('Amount'),validators=[MinValueValidator(0)])
     description = models.TextField(_('Description'),null=True, blank=True)
     creationDate = models.DateTimeField(_('Date of credit'),auto_now_add=True,null=True)
@@ -401,13 +337,9 @@
     registration = models.ForeignKey(
         TemporaryRegistration, verbose_name=_('Registration'), on_delete=models.CASCADE
     )
-<<<<<<< HEAD
-    voucher = models.ForeignKey(Voucher, verbose_name=_('Voucher'), on_delete=models.CASCADE)
-=======
-    voucher = models.ForeignKey(
-        Voucher, verbose_name=_('Voucher'), on_delete=models.CASCADE
-    )
->>>>>>> 79a02666
+    voucher = models.ForeignKey(
+        Voucher, verbose_name=_('Voucher'), on_delete=models.CASCADE
+    )
     amount = models.FloatField(_('Amount'),validators=[MinValueValidator(0)])
     creationDate = models.DateTimeField(_('Date of use'),auto_now_add=True,null=True)
 
@@ -418,12 +350,8 @@
 
 class VoucherReferralDiscountUse(models.Model):
     voucherReferralDiscount = models.ForeignKey(
-<<<<<<< HEAD
         VoucherReferralDiscount, verbose_name=_('Voucher referral discount'),
         on_delete=models.CASCADE
-=======
-        VoucherReferralDiscount, verbose_name=_('Voucher referral discount'), on_delete=models.CASCADE
->>>>>>> 79a02666
     )
     voucherUse = models.ForeignKey(
         VoucherUse, verbose_name=_('Voucher use'), on_delete=models.CASCADE
