--- conflicted
+++ resolved
@@ -420,11 +420,7 @@
 
 @admin.register(ClassDescription)
 class ClassDescriptionAdmin(FrontendEditableAdminMixin, admin.ModelAdmin):
-<<<<<<< HEAD
-    list_display = ['title','danceTypeLevel']
-=======
     list_display = ['title','danceTypeLevel',]
->>>>>>> 79a02666
     list_filter = ('danceTypeLevel',)
     search_fields = ('title',)
     prepopulated_fields = {"slug": ("title",)}
