from django.contrib import admin
from django.forms import ModelForm, SplitDateTimeField, HiddenInput, RadioSelect
from django.utils.safestring import mark_safe
from django.core.urlresolvers import reverse
from django.utils.translation import ugettext_lazy as _
from django.template.response import SimpleTemplateResponse

from calendar import month_name
from polymorphic.admin import PolymorphicParentModelAdmin, PolymorphicChildModelAdmin, PolymorphicChildModelFilter
from cms.admin.placeholderadmin import FrontendEditableAdminMixin
import json
import six

<<<<<<< HEAD
from .models import Event, PublicEventCategory, Series, PublicEvent, EventOccurrence, SeriesTeacher, StaffMember, Instructor, SubstituteTeacher, Registration, TemporaryRegistration, EventRegistration, TemporaryEventRegistration, ClassDescription, Customer, Location, PricingTier, DanceRole, DanceType, DanceTypeLevel, EmailTemplate, EventStaffMember, EventStaffCategory, EventRole, Invoice, InvoiceItem, Room
=======
from .models import Event, PublicEventCategory, Series, SeriesCategory, PublicEvent, EventOccurrence, SeriesTeacher, StaffMember, Instructor, SubstituteTeacher, Registration, TemporaryRegistration, EventRegistration, TemporaryEventRegistration, ClassDescription, Customer, Location, PricingTier, DanceRole, DanceType, DanceTypeLevel, EmailTemplate, EventStaffMember, EventStaffCategory, EventRole, Invoice, InvoiceItem
>>>>>>> 717e3048
from .constants import getConstant
from .forms import LocationWithDataWidget


######################################
# Inline classes


class EventRoleInline(admin.TabularInline):
    model = EventRole
    extra = 1
    classes = ['collapse']

    verbose_name = _('Event-specific dance role')
    verbose_name_plural = _('Event-specific dance roles (override default)')


class SeriesTeacherInlineForm(ModelForm):

    def __init__(self, *args, **kwargs):
        super(SeriesTeacherInlineForm,self).__init__(*args,**kwargs)

        self.fields['staffMember'].label = _('Instructor')
        self.fields['category'].initial = getConstant('general__eventStaffCategoryInstructor').id

        # Impose restrictions on new records, but not on existing ones.
        if not kwargs.get('instance',None):
            # Filter out retired teachers
            self.fields['staffMember'].queryset = Instructor.objects.exclude(status__in=[Instructor.InstructorStatus.retired,Instructor.InstructorStatus.hidden,Instructor.InstructorStatus.retiredGuest])
        else:
            self.fields['staffMember'].queryset = Instructor.objects.all()

        self.fields['staffMember'].queryset = self.fields['staffMember'].queryset.order_by('status','firstName','lastName')

    class Meta:
        widgets = {
            'category': HiddenInput(),
        }


class SeriesTeacherInline(admin.StackedInline):
    model = SeriesTeacher
    form = SeriesTeacherInlineForm
    exclude = ('replacedStaffMember','occurrences','submissionUser')
    extra = 1

    def save_model(self,request,obj,form,change):
        obj.replacedStaffMember = None
        obj.occurrences = obj.event.eventoccurrence_set.all()
        obj.submissionUser = request.user
        obj.save()


class SubstituteTeacherInlineForm(ModelForm):

    def __init__(self, *args, **kwargs):
        super(SubstituteTeacherInlineForm,self).__init__(*args,**kwargs)

        self.fields['staffMember'].label = _('Instructor')
        self.fields['replacedStaffMember'].required = True
        self.fields['category'].initial = getConstant('general__eventStaffCategorySubstitute').id

        # Impose restrictions on new records, but not on existing ones.
        if not kwargs.get('instance',None):
            # Filter out retired teachers
            self.fields['staffMember'].queryset = Instructor.objects.exclude(status__in=[Instructor.InstructorStatus.retired,Instructor.InstructorStatus.hidden])
        else:
            self.fields['staffMember'].queryset = Instructor.objects.all()

        self.fields['staffMember'].queryset = self.fields['staffMember'].queryset.order_by('status','firstName','lastName')

    class Meta:
        widgets = {
            'category': HiddenInput(),
        }


class SubstituteTeacherInline(admin.StackedInline):
    model = SubstituteTeacher
    form = SubstituteTeacherInlineForm
    exclude = ('submissionUser',)
    extra = 0

    def formfield_for_foreignkey(self, db_field, request=None, **kwargs):
        field = super(SubstituteTeacherInline, self).formfield_for_foreignkey(db_field, request, **kwargs)

        if db_field.name == 'replacedStaffMember':
            if request._obj_ is not None:
                # set the query set to whatever you like
                field.queryset = SeriesTeacher.objects.filter(event=request._obj_)
            else:
                field.queryset = field.queryset.none()
        return field

    def formfield_for_manytomany(self, db_field, request=None, **kwargs):
        field = super(SubstituteTeacherInline, self).formfield_for_foreignkey(db_field, request, **kwargs)

        if db_field.name == 'occurrences':
            if request._obj_ is not None:
                # set the query set to whatever you like
                field.queryset = EventOccurrence.objects.filter(event=request._obj_)
            else:
                field.queryset = field.queryset.none()
        return field

    def save_model(self,request,obj,form,change):
        obj.submissionUser = request.user
        obj.save()


class EventStaffMemberInline(admin.StackedInline):
    model = EventStaffMember
    exclude = ('submissionUser','replacedStaffMember')
    extra = 0

    def formfield_for_manytomany(self, db_field, request=None, **kwargs):
        field = super(EventStaffMemberInline, self).formfield_for_foreignkey(db_field, request, **kwargs)

        if db_field.name == 'occurrences':
            if request._obj_ is not None:
                # set the query set to whatever you like
                field.queryset = EventOccurrence.objects.filter(event=request._obj_)
            else:
                field.queryset = field.queryset.none()
        return field

    def save_model(self,request,obj,form,change):
        obj.submissionUser = request.user
        obj.save()


class EventRegistrationInline(admin.StackedInline):
    model = EventRegistration
    extra = 0
    fields = ['event','role',('checkedIn','cancelled'),'dropIn','price','netPrice']
    readonly_fields = ['event','price','netPrice','dropIn']

    # These ensure that registration changes happen through the regular registration
    # process.
    def has_add_permission(self, request, obj=None):
        return False

    def has_delete_permission(self, request, obj=None):
        return False


class EventOccurrenceInlineForm(ModelForm):
    WIDGET_FORMATS = ['%I:%M%p','%I:%M %p','%I:%M','%H:%M:%S','%H:%M']

    startTime = SplitDateTimeField(required=True,label=_('Start Date/Time'),input_time_formats=WIDGET_FORMATS)
    endTime = SplitDateTimeField(required=True,label=_('End Date/Time'),input_time_formats=WIDGET_FORMATS)


class EventOccurrenceInline(admin.TabularInline):
    model = EventOccurrence
    form = EventOccurrenceInlineForm
    extra = 1

    class Media:
        js = ('timepicker/jquery.timepicker.min.js','jquery-ui/jquery-ui.min.js','js/eventadmin_pickers.js')
        css = {'all':('timepicker/jquery.timepicker.css','jquery-ui/jquery-ui.min.css',)}


######################################
# Registration related admin classes


class InvoiceItemInline(admin.StackedInline):
    model = InvoiceItem
    extra = 0
    fields = ['id','description','grossTotal','adjustments','temporaryEventRegistrationLink','finalEventRegistrationLink']
    readonly_fields = ['id','temporaryEventRegistrationLink','finalEventRegistrationLink']

    # This ensures that InvoiceItems are not deleted except through
    # the regular registration process.  Invoice items can still be
    # manually added.
    def has_delete_permission(self, request, obj=None):
        return False

    def finalEventRegistrationLink(self,obj):
        change_url = reverse('admin:core_eventregistration_change', args=(obj.finalEventRegistration.id,))
        return mark_safe('<a href="%s">#%s</a>' % (change_url, obj.finalEventRegistration.id))
    finalEventRegistrationLink.allow_tags = True
    finalEventRegistrationLink.short_description = _('Final event registration')

    def temporaryEventRegistrationLink(self,obj):
        change_url = reverse('admin:core_temporaryeventregistration_change', args=(obj.temporaryEventRegistration.id,))
        return mark_safe('<a href="%s">#%s</a>' % (change_url, obj.temporaryEventRegistration.id))
    temporaryEventRegistrationLink.allow_tags = True
    temporaryEventRegistrationLink.short_description = _('Temporary event registration')


@admin.register(Invoice)
class InvoiceAdmin(admin.ModelAdmin):
    inlines = [InvoiceItemInline,]
    list_display = ['id', 'status', 'total','netRevenue','outstandingBalance','creationDate','modifiedDate','links']
    list_filter = ['status', 'paidOnline', 'creationDate', 'modifiedDate']
    search_fields = ['id','comments']
    ordering = ['-modifiedDate',]
    readonly_fields = ['id','total','adjustments','taxes','fees','netRevenue','outstandingBalance','creationDate','modifiedDate','links','submissionUser','collectedByUser']

    def viewInvoiceLink(self,obj):
        change_url = reverse('viewInvoice', args=(obj.id,))
        return mark_safe('<a class="btn btn-default" href="%s">View Invoice</a>' % (change_url,))
    viewInvoiceLink.allow_tags = True
    viewInvoiceLink.short_description = _('Invoice')

    def finalRegistrationLink(self,obj):
        if obj.finalRegistration:
            change_url = reverse('admin:core_registration_change', args=(obj.finalRegistration.id,))
            return mark_safe('<a class="btn btn-default" href="%s">Registration</a>' % (change_url,))
    finalRegistrationLink.allow_tags = True
    finalRegistrationLink.short_description = _('Final registration')

    def temporaryRegistrationLink(self,obj):
        if obj.temporaryRegistration:
            change_url = reverse('admin:core_temporaryregistration_change', args=(obj.temporaryRegistration.id,))
            return mark_safe('<a class="btn btn-default" href="%s">Temporary Registration</a>' % (change_url,))
    temporaryRegistrationLink.allow_tags = True
    temporaryRegistrationLink.short_description = _('Temporary registration')

    def links(self,obj):
        return ''.join([
            self.viewInvoiceLink(obj) or '',
            self.temporaryRegistrationLink(obj) or '',
            self.finalRegistrationLink(obj) or '',
        ])
    links.allow_tags = True
    links.short_description = _('Links')

    fieldsets = (
        (None, {
            'fields': ('id','status','amountPaid','outstandingBalance','links','comments'),
        }),
        (_('Financial Details'), {
            'fields': ('total','adjustments','taxes','fees','netRevenue'),
        }),
        (_('Dates'), {
            'fields': ('creationDate','modifiedDate'),
        }),
        (_('Additional data'), {
            'classes': ('collapse',),
            'fields': ('submissionUser','collectedByUser','data'),
        }),
    )


@admin.register(Registration)
class RegistrationAdmin(admin.ModelAdmin):
    inlines = [EventRegistrationInline]
    list_display = ['customer','dateTime','priceWithDiscount','student']
    list_filter = ['dateTime','student','invoice__paidOnline']
    search_fields = ['=customer__first_name','=customer__last_name','customer__email']
    ordering = ('-dateTime',)
    fields = ('customer_link','priceWithDiscount','student','dateTime','comments','howHeardAboutUs')
    readonly_fields = ('customer_link',)

    def customer_link(self,obj):
        change_url = reverse('admin:core_customer_change', args=(obj.customer.id,))
        return mark_safe('<a href="%s">%s</a>' % (change_url, obj.customer))

    customer_link.allow_tags = True
    customer_link.short_description = _("Customer")

    def save_formset(self, request, form, formset, change):
        instances = formset.save(commit=False)
        for obj in formset.deleted_objects:
            obj.delete()
        for instance in instances:
            if not hasattr(instance,'customer'):
                instance.customer = instance.registration.customer
            instance.save()
        formset.save_m2m()


class TemporaryEventRegistrationInline(admin.StackedInline):
    model = TemporaryEventRegistration
    extra = 0

    # These ensure that registration changes happen through the regular registration
    # process.
    def has_add_permission(self, request, obj=None):
        return False

    def has_delete_permission(self, request, obj=None):
        return False


@admin.register(TemporaryRegistration)
class TemporaryRegistrationAdmin(admin.ModelAdmin):
    inlines = [TemporaryEventRegistrationInline]

    list_display = ('__str__','student','dateTime')
    search_fields = ('=firstName','=lastName','email')
    list_filter = ('dateTime',)


######################################
# Miscellaneous Admin classes

@admin.register(ClassDescription)
class ClassDescriptionAdmin(FrontendEditableAdminMixin, admin.ModelAdmin):
    list_display = ['title','danceTypeLevel','oneTimeSeries']
    list_filter = ('danceTypeLevel','oneTimeSeries')
    list_editable = ('oneTimeSeries',)
    search_fields = ('title',)
    prepopulated_fields = {"slug": ("title",)}


class CustomerRegistrationInline(admin.StackedInline):
    model = Registration
    fields = ('registration_link','eventregistration_list')
    readonly_fields = ('registration_link','eventregistration_list')
    extra = 0

    def registration_link(self,obj):
        change_url = reverse('admin:core_registration_change', args=(obj.id,))
        if obj.dateTime:
            return mark_safe('%s: <a href="%s">%s</a>' % (obj.dateTime.strftime('%b. %d, %Y'), change_url, obj.__str__()))
        else:
            return mark_safe('<a href="%s">%s</a>' % (change_url, obj.__str__()))

    registration_link.short_description = _('Registration')
    registration_link.allow_tags = True

    def eventregistration_list(self,obj):
        eregs = obj.eventregistration_set.all()
        if not eregs:
            return ''
        return_string = '<ul>'

        for ereg in eregs:
            this_string = '<li>'
            if ereg.cancelled:
                this_string += '<em>%s</em> ' % _('CANCELLED:')
            if ereg.dropIn:
                this_string += '<em>%s</em> ' % _('DROP-IN:')
            if ereg.event.month:
                this_string += '%s %s, %s</li>' % (month_name[ereg.event.month], ereg.event.year, ereg.event.name)
            else:
                this_string += '%s</li>' % ereg.event.name
            return_string += this_string
        return return_string
    eventregistration_list.short_description = _('Event Registrations')
    eventregistration_list.allow_tags = True

    # Prevents adding new registrations without going through
    # the standard registration process
    def has_add_permission(self, request, obj=None):
        return False

    def has_delete_permission(self, request, obj=None):
        return False


@admin.register(Customer)
class CustomerAdmin(admin.ModelAdmin):
    list_display = ('__str__','numClassSeries','numPublicEvents')
    search_fields = ('=first_name','=last_name','email')
    readonly_fields = ('data','numClassSeries','numPublicEvents')

    fieldsets = (
        (None, {
            'fields': ('user','numClassSeries','numPublicEvents','phone',)
        }),
        (_('Additional Customer Data'), {
            'classes': ('collapse',),
            'fields': ('data',),
        }),
    )

    inlines = [CustomerRegistrationInline,]


class RoomInline(admin.StackedInline):
    model = Room
    extra = 0
    fields = (('name', 'defaultCapacity'),'description')


@admin.register(Room)
class RoomAdmin(admin.ModelAdmin):
    inlines = []

    list_display = ('name','location__name','defaultCapacity')
    list_display_links = ('name',)
    list_editable = ('defaultCapacity',)
    list_filter = ('location',)

    ordering = ('location__name','name')

    fields = ('name','defaultCapacity','description')


@admin.register(Location)
class LocationAdmin(admin.ModelAdmin):
    inlines = [RoomInline,]

    list_display = ('name','address','city','orderNum','status')
    list_display_links = ('name',)
    list_editable = ('orderNum','status')
    list_filter = ('status','city')

    ordering = ('status','orderNum')

    def response_add(self, request, obj, post_url_continue=None):
        '''
        This just modifies the normal ModelAdmin process in order to
        pass capacity and room options for the added Location along with
        the location's name and ID.
        '''

        IS_POPUP_VAR = '_popup'
        TO_FIELD_VAR = '_to_field'

        if IS_POPUP_VAR in request.POST:
            to_field = request.POST.get(TO_FIELD_VAR)
            if to_field:
                attr = str(to_field)
            else:
                attr = obj._meta.pk.attname
            value = obj.serializable_value(attr)
            popup_response_data = json.dumps({
                'value': six.text_type(value),
                'obj': six.text_type(obj),
                # Add this extra data
                'defaultCapacity': obj.defaultCapacity,
                'roomOptions': json.dumps([{'id': x.id, 'name': x.name, 'defaultCapacity': x.defaultCapacity} for x in obj.room_set.all()]),
            })

            # Return a modified template
            return SimpleTemplateResponse('core/admin/location_popup_response.html', {
                'popup_response_data': popup_response_data,
            })

        # Otherwise just use the standard ModelAdmin method
        return super(LocationAdmin,self).response_add(request, obj, post_url_continue)

    def response_change(self, request, obj):
        '''
        This just modifies the normal ModelAdmin process in order to
        pass capacity and room options for the modified Location along with
        the location's name and ID.
        '''

        IS_POPUP_VAR = '_popup'
        TO_FIELD_VAR = '_to_field'

        if IS_POPUP_VAR in request.POST:
            to_field = request.POST.get(TO_FIELD_VAR)
            attr = str(to_field) if to_field else obj._meta.pk.attname
            # Retrieve the `object_id` from the resolved pattern arguments.
            value = request.resolver_match.args[0]
            new_value = obj.serializable_value(attr)
            popup_response_data = json.dumps({
                'action': 'change',
                'value': six.text_type(value),
                'obj': six.text_type(obj),
                'new_value': six.text_type(new_value),
                # Add this extra data
                'defaultCapacity': obj.defaultCapacity,
                'roomOptions': json.dumps([{'id': x.id, 'name': x.name, 'defaultCapacity': x.defaultCapacity} for x in obj.room_set.all()]),
            })

            # Return a modified template
            return SimpleTemplateResponse('core/admin/location_popup_response.html', {
                'popup_response_data': popup_response_data,
            })
        return super(LocationAdmin,self).response_change(request, obj)


@admin.register(PricingTier)
class PricingTierAdmin(admin.ModelAdmin):
    list_display = ('name','expired')
    list_filter = ('expired',)

    # Need to specify an empty list of inlines so that discounts app can add to the list if it is enabled.
    inlines = []


class EmailTemplateAdminForm(ModelForm):

    class Meta:
        model = EmailTemplate
        exclude = []

        widgets = {
            'richTextChoice': RadioSelect,
        }

    class Media:
        js = ('js/emailtemplate_contenttype.js',)


@admin.register(EmailTemplate)
class EmailTemplateAdmin(admin.ModelAdmin):
    form = EmailTemplateAdminForm

    list_display = ('name','richTextChoice','hideFromForm')
    list_filter = ('richTextChoice','groupRequired','hideFromForm')
    ordering = ('name',)

    fieldsets = (
        (None,{
            'fields': ('name','richTextChoice','subject',),
        }),
        (_('Plain text content'),{
            'fields': ('content',),
        }),
        (_('Rich text HTML content'),{
            'fields': ('html_content',),
        }),
        (None,{
            'fields': ('defaultFromName','defaultFromAddress','defaultCC','groupRequired','hideFromForm'),
        }),
    )


######################################
# Staff and subclass admins


class StaffMemberChildAdmin(PolymorphicChildModelAdmin):
    '''
    Base admin class for all child models
    '''
    base_model = StaffMember
    base_fieldsets = (
        (None, {
            'fields': ('firstName','lastName','userAccount',)
        }),
        (_('Contact'), {
            'fields': ('publicEmail','privateEmail','phone'),
        }),
        (_('Bio/Photo'), {
            'fields': ('image','bio'),
        })
    )


@admin.register(Instructor)
class InstructorAdmin(FrontendEditableAdminMixin, StaffMemberChildAdmin):
    base_model = Instructor
    show_in_index = True

    list_display = ('fullName','privateEmail','availableForPrivates','status')
    list_display_links = ('fullName',)
    list_editable = ('availableForPrivates','privateEmail','status')
    list_filter = ('status','availableForPrivates')
    search_fields = ('=firstName','=lastName','publicEmail','privateEmail')

    ordering = ('status','lastName','firstName')

    class Media:
        js = ('bootstrap/js/bootstrap.min.js',)
        css = {'all':('bootstrap/css/bootstrap.min.css',)}


@admin.register(StaffMember)
class StaffMemberParentAdmin(PolymorphicParentModelAdmin):
    '''
    The parent model admin for Events
    '''
    base_model = StaffMember
    child_models = (Instructor,)
    list_filter = (PolymorphicChildModelFilter,)


######################################
# Event and subclass admins

class EventChildAdmin(PolymorphicChildModelAdmin):
    '''
    Base admin class for all child models
    '''
    base_model = Event

    readonly_fields = ['uuidLink',]

    def uuidLink(self,obj):
        address = reverse('singleClassRegistration', args=[obj.uuid,])
        return mark_safe('<a href="%s">%s</a>' % (address, address))
    uuidLink.short_description = _('Direct Registration Link')
    uuidLink.allow_tags = True

    # This is needed so that when an event is created, the year and month
    # are properly set right away.
    def save_related(self, request, form, formsets, change):
        obj = form.instance
        super(EventChildAdmin, self).save_related(request, form, formsets, change)

        if obj.eventoccurrence_set.all():
            obj.year = obj.getYearAndMonth()[0]
            obj.month = obj.getYearAndMonth()[1]
            obj.startTime = obj.eventoccurrence_set.order_by('startTime').first().startTime
            obj.endTime = obj.eventoccurrence_set.order_by('endTime').last().endTime
            obj.duration = sum([x.duration for x in obj.eventoccurrence_set.all() if not x.cancelled])
            obj.save()


class SeriesAdminForm(ModelForm):

    def __init__(self, *args, **kwargs):
        super(SeriesAdminForm,self).__init__(*args,**kwargs)

        # Series have registration enabled by default
        self.fields['status'].initial = Event.RegStatus.enabled

        # Locations are required for Series even though they are not for all events.
        self.fields['location'].required = True

        # Impose restrictions on new records, but not on existing ones.
        if not kwargs.get('instance',None):
            # Filter out former locations for new records
            self.fields['location'].queryset = Location.objects.exclude(status=Location.StatusChoices.former)

            # Filter out Pricing Tiers that are expired (i.e. no longer in use)
            self.fields['pricingTier'].queryset = PricingTier.objects.filter(expired=False)

            # Filter out one-time class descriptions
            self.fields['classDescription'].queryset = ClassDescription.objects.filter(oneTimeSeries=False)

            # Set initial values for capacity here because they will automatically update if the
            # constant is changed.  Through Javascript, this should also change when the Location is changed.
            self.fields['capacity'].initial = getConstant(name='registration__defaultEventCapacity')

    # Use the custom location capacity widget to ensure that Javascript can update location specific capacities.
    class Meta:
        model = Series
        exclude = []
        widgets = {
            'location': LocationWithDataWidget,
        }

    class Media:
        js = ('js/serieslocation_capacity_change.js','js/location_related_objects_lookup.js')


@admin.register(Series)
class SeriesAdmin(FrontendEditableAdminMixin, EventChildAdmin):
    base_model = Series
    form = SeriesAdminForm
    show_in_index = True

    inlines = [EventRoleInline,EventOccurrenceInline,SeriesTeacherInline,SubstituteTeacherInline]
    list_display = ('name','series_month','location','class_time','pricingTier','category','customers')
    list_filter = ('location','category','pricingTier')

    def customers(self,obj):
        return obj.numRegistered
    customers.short_description = _('# Registered Students')

    def series_month(self,obj):
        return '%s %s' % (month_name[obj.month or 0],obj.year or '')

    def class_time(self, obj):
        return obj.startTime.strftime('%A, %I:%M %p')

    fieldsets = (
        (None, {
<<<<<<< HEAD
            'fields': ('classDescription',('location','room'),'pricingTier',('special','allowDropins'),('uuidLink',)),
=======
            'fields': ('classDescription','location','pricingTier',('category','allowDropins'),('uuidLink',)),
>>>>>>> 717e3048
        }),
        (_('Override Display/Registration/Capacity'), {
            'classes': ('collapse',),
            'fields': ('status','closeAfterDays','capacity',),
        }),
    )

    # This allows us to save the obj reference in order to process related objects in an inline (substitute teachers)
    def get_form(self, request, obj=None, **kwargs):
        # just save obj reference for future processing in Inline
        request._obj_ = obj
        return super(SeriesAdmin, self).get_form(request, obj, **kwargs)

    def save_model(self,request,obj,form,change):
        obj.submissionUser = request.user
        obj.save()


class PublicEventAdminForm(ModelForm):

    def __init__(self, *args, **kwargs):
        super(PublicEventAdminForm,self).__init__(*args,**kwargs)

        self.fields['status'].initial = Event.RegStatus.disabled

        # Impose restrictions on new records, but not on existing ones.
        if not kwargs.get('instance',None):
            # Filter out former locations
            self.fields['location'].queryset = Location.objects.exclude(status=Location.StatusChoices.former)

            # Set initial values for capacity here because they will automatically update if the
            # constant is changed
            self.fields['capacity'].initial = getConstant(name='registration__defaultEventCapacity')

    # Use the custom location capacity widget to ensure that Javascript can update location specific capacities.
    class Meta:
        widgets = {
            'location': LocationWithDataWidget,
            'submissionUser': HiddenInput(),
        }


@admin.register(PublicEvent)
class PublicEventAdmin(FrontendEditableAdminMixin, EventChildAdmin):
    base_model = PublicEvent
    form = PublicEventAdminForm
    show_in_index = True

    list_display = ('name','numOccurrences','firstOccurrenceTime','lastOccurrenceTime','location','pricingTier','registrationOpen','numRegistered')
    list_filter = ('location','registrationOpen','pricingTier')
    search_fields = ('name',)
    ordering = ('-endTime',)
    prepopulated_fields = {'slug': ('title',)}
    inlines = [EventRoleInline,EventOccurrenceInline,EventStaffMemberInline]
    exclude = ['month','year','startTime','endTime','duration','submissionUser','registrationOpen']

    fieldsets = (
        (None, {
            'fields': ('title','slug','category',('location','room'),)
        }),
        (_('Registration/Visibility'), {
            'fields': ('status',('pricingTier','capacity'),),
        }),
        (_('Description/Link'), {'fields': ('descriptionField','link')})
    )

    # This allows us to save the obj reference in order to process related objects in an inline (substitute teachers)
    def get_form(self, request, obj=None, **kwargs):
        # just save obj reference for future processing in Inline
        request._obj_ = obj
        return super(PublicEventAdmin, self).get_form(request, obj, **kwargs)

    def save_model(self,request,obj,form,change):
        obj.submissionUser = request.user
        obj.save()


@admin.register(Event)
class EventParentAdmin(PolymorphicParentModelAdmin):
    '''
    The parent model admin for Events
    '''
    list_display = ('name','firstOccurrenceTime','lastOccurrenceTime','location','status','registrationOpen')

    base_model = Event
    child_models = (Series,PublicEvent)
    list_filter = (PolymorphicChildModelFilter,'status','location')
    polymorphic_list = True


@admin.register(PublicEventCategory)
class PublicEventCategoryAdmin(admin.ModelAdmin):
    list_display = ['name', 'separateOnRegistrationPage','displayColor']
    prepopulated_fields = {'slug': ('name',)}


@admin.register(SeriesCategory)
class SeriesCategoryAdmin(admin.ModelAdmin):
    list_display = ['name', 'separateOnRegistrationPage']
    prepopulated_fields = {'slug': ('name',)}


# These admin classes are registered but need nothing additional
admin.site.register(DanceRole)
admin.site.register(DanceType)
admin.site.register(DanceTypeLevel)
admin.site.register(EventStaffCategory)<|MERGE_RESOLUTION|>--- conflicted
+++ resolved
@@ -11,11 +11,7 @@
 import json
 import six
 
-<<<<<<< HEAD
-from .models import Event, PublicEventCategory, Series, PublicEvent, EventOccurrence, SeriesTeacher, StaffMember, Instructor, SubstituteTeacher, Registration, TemporaryRegistration, EventRegistration, TemporaryEventRegistration, ClassDescription, Customer, Location, PricingTier, DanceRole, DanceType, DanceTypeLevel, EmailTemplate, EventStaffMember, EventStaffCategory, EventRole, Invoice, InvoiceItem, Room
-=======
-from .models import Event, PublicEventCategory, Series, SeriesCategory, PublicEvent, EventOccurrence, SeriesTeacher, StaffMember, Instructor, SubstituteTeacher, Registration, TemporaryRegistration, EventRegistration, TemporaryEventRegistration, ClassDescription, Customer, Location, PricingTier, DanceRole, DanceType, DanceTypeLevel, EmailTemplate, EventStaffMember, EventStaffCategory, EventRole, Invoice, InvoiceItem
->>>>>>> 717e3048
+from .models import Event, PublicEventCategory, Series, SeriesCategory, PublicEvent, EventOccurrence, SeriesTeacher, StaffMember, Instructor, SubstituteTeacher, Registration, TemporaryRegistration, EventRegistration, TemporaryEventRegistration, ClassDescription, Customer, Location, PricingTier, DanceRole, DanceType, DanceTypeLevel, EmailTemplate, EventStaffMember, EventStaffCategory, EventRole, Invoice, InvoiceItem, Room
 from .constants import getConstant
 from .forms import LocationWithDataWidget
 
@@ -676,11 +672,7 @@
 
     fieldsets = (
         (None, {
-<<<<<<< HEAD
-            'fields': ('classDescription',('location','room'),'pricingTier',('special','allowDropins'),('uuidLink',)),
-=======
-            'fields': ('classDescription','location','pricingTier',('category','allowDropins'),('uuidLink',)),
->>>>>>> 717e3048
+            'fields': ('classDescription',('location','room'),'pricingTier',('category','allowDropins'),('uuidLink',)),
         }),
         (_('Override Display/Registration/Capacity'), {
             'classes': ('collapse',),
