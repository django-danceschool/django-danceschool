from django.contrib import admin
from django.forms import ModelForm, SplitDateTimeField, HiddenInput, RadioSelect
from django.utils.safestring import mark_safe
from django.core.urlresolvers import reverse
from django.utils.translation import ugettext_lazy as _
from django.template.response import SimpleTemplateResponse
from django.contrib.contenttypes.models import ContentType
from django.http import HttpResponseRedirect

from calendar import month_name
from polymorphic.admin import PolymorphicParentModelAdmin, PolymorphicChildModelAdmin, PolymorphicChildModelFilter
from cms.admin.placeholderadmin import FrontendEditableAdminMixin
import json
import six

<<<<<<< HEAD
from .models import Event, PublicEventCategory, Series, PublicEvent, EventOccurrence, SeriesTeacher, StaffMember, Instructor, SubstituteTeacher, Registration, TemporaryRegistration, EventRegistration, TemporaryEventRegistration, ClassDescription, Customer, Location, PricingTier, DanceRole, DanceType, DanceTypeLevel, EmailTemplate, EventStaffMember, EventStaffCategory, EventRole, Invoice, InvoiceItem, Room
from .constants import getConstant
from .forms import LocationWithDataWidget
=======
from .models import Event, PublicEventCategory, Series, SeriesCategory, PublicEvent, EventOccurrence, SeriesTeacher, StaffMember, Instructor, SubstituteTeacher, Registration, TemporaryRegistration, EventRegistration, TemporaryEventRegistration, ClassDescription, Customer, Location, PricingTier, DanceRole, DanceType, DanceTypeLevel, EmailTemplate, EventStaffMember, EventStaffCategory, EventRole, Invoice, InvoiceItem, Room
from .constants import getConstant
from .forms import LocationWithDataWidget


######################################
# Admin action for repeating events


def repeat_events(modeladmin, request, queryset):
    selected = request.POST.getlist(admin.ACTION_CHECKBOX_NAME)
    ct = ContentType.objects.get_for_model(queryset.model)
    return HttpResponseRedirect(reverse('repeatEvents') + "?ct=%s&ids=%s" % (ct.pk, ",".join(selected)))


repeat_events.short_description = _('Duplicate selected events')
>>>>>>> a5be2470


######################################
# Inline classes


class EventRoleInline(admin.TabularInline):
    model = EventRole
    extra = 1
    classes = ['collapse']

    verbose_name = _('Event-specific dance role')
    verbose_name_plural = _('Event-specific dance roles (override default)')


class SeriesTeacherInlineForm(ModelForm):

    def __init__(self, *args, **kwargs):
        super(SeriesTeacherInlineForm,self).__init__(*args,**kwargs)

        self.fields['staffMember'].label = _('Instructor')
        self.fields['category'].initial = getConstant('general__eventStaffCategoryInstructor').id

        # Impose restrictions on new records, but not on existing ones.
        if not kwargs.get('instance',None):
            # Filter out retired teachers
            self.fields['staffMember'].queryset = Instructor.objects.exclude(status__in=[Instructor.InstructorStatus.retired,Instructor.InstructorStatus.hidden,Instructor.InstructorStatus.retiredGuest])
        else:
            self.fields['staffMember'].queryset = Instructor.objects.all()

        self.fields['staffMember'].queryset = self.fields['staffMember'].queryset.order_by('status','firstName','lastName')

    class Meta:
        widgets = {
            'category': HiddenInput(),
        }


class SeriesTeacherInline(admin.StackedInline):
    model = SeriesTeacher
    form = SeriesTeacherInlineForm
    exclude = ('replacedStaffMember','occurrences','submissionUser')
    extra = 1

    def save_model(self,request,obj,form,change):
        obj.replacedStaffMember = None
        obj.occurrences = obj.event.eventoccurrence_set.all()
        obj.submissionUser = request.user
        obj.save()


class SubstituteTeacherInlineForm(ModelForm):

    def __init__(self, *args, **kwargs):
        super(SubstituteTeacherInlineForm,self).__init__(*args,**kwargs)

        self.fields['staffMember'].label = _('Instructor')
        self.fields['replacedStaffMember'].required = True
        self.fields['category'].initial = getConstant('general__eventStaffCategorySubstitute').id

        # Impose restrictions on new records, but not on existing ones.
        if not kwargs.get('instance',None):
            # Filter out retired teachers
            self.fields['staffMember'].queryset = Instructor.objects.exclude(status__in=[Instructor.InstructorStatus.retired,Instructor.InstructorStatus.hidden])
        else:
            self.fields['staffMember'].queryset = Instructor.objects.all()

        self.fields['staffMember'].queryset = self.fields['staffMember'].queryset.order_by('status','firstName','lastName')

    class Meta:
        widgets = {
            'category': HiddenInput(),
        }


class SubstituteTeacherInline(admin.StackedInline):
    model = SubstituteTeacher
    form = SubstituteTeacherInlineForm
    exclude = ('submissionUser',)
    extra = 0

    def formfield_for_foreignkey(self, db_field, request=None, **kwargs):
        field = super(SubstituteTeacherInline, self).formfield_for_foreignkey(db_field, request, **kwargs)

        if db_field.name == 'replacedStaffMember':
            if request._obj_ is not None:
                # set the query set to whatever you like
                field.queryset = SeriesTeacher.objects.filter(event=request._obj_)
            else:
                field.queryset = field.queryset.none()
        return field

    def formfield_for_manytomany(self, db_field, request=None, **kwargs):
        field = super(SubstituteTeacherInline, self).formfield_for_foreignkey(db_field, request, **kwargs)

        if db_field.name == 'occurrences':
            if request._obj_ is not None:
                # set the query set to whatever you like
                field.queryset = EventOccurrence.objects.filter(event=request._obj_)
            else:
                field.queryset = field.queryset.none()
        return field

    def save_model(self,request,obj,form,change):
        obj.submissionUser = request.user
        obj.save()


class EventStaffMemberInline(admin.StackedInline):
    model = EventStaffMember
    exclude = ('submissionUser','replacedStaffMember')
    extra = 0

    def formfield_for_manytomany(self, db_field, request=None, **kwargs):
        field = super(EventStaffMemberInline, self).formfield_for_foreignkey(db_field, request, **kwargs)

        if db_field.name == 'occurrences':
            if request._obj_ is not None:
                # set the query set to whatever you like
                field.queryset = EventOccurrence.objects.filter(event=request._obj_)
            else:
                field.queryset = field.queryset.none()
        return field

    def save_model(self,request,obj,form,change):
        obj.submissionUser = request.user
        obj.save()


class EventRegistrationInline(admin.StackedInline):
    model = EventRegistration
    extra = 0
    fields = ['event','role',('checkedIn','cancelled'),'dropIn','price','netPrice']
    readonly_fields = ['event','price','netPrice','dropIn']

    # These ensure that registration changes happen through the regular registration
    # process.
    def has_add_permission(self, request, obj=None):
        return False

    def has_delete_permission(self, request, obj=None):
        return False


class EventOccurrenceInlineForm(ModelForm):
    WIDGET_FORMATS = ['%I:%M%p','%I:%M %p','%I:%M','%H:%M:%S','%H:%M']

    startTime = SplitDateTimeField(required=True,label=_('Start Date/Time'),input_time_formats=WIDGET_FORMATS)
    endTime = SplitDateTimeField(required=True,label=_('End Date/Time'),input_time_formats=WIDGET_FORMATS)


class EventOccurrenceInline(admin.TabularInline):
    model = EventOccurrence
    form = EventOccurrenceInlineForm
    extra = 1

    class Media:
        js = ('timepicker/jquery.timepicker.min.js','jquery-ui/jquery-ui.min.js','js/eventadmin_pickers.js')
        css = {'all':('timepicker/jquery.timepicker.css','jquery-ui/jquery-ui.min.css',)}


######################################
# Registration related admin classes


class InvoiceItemInline(admin.StackedInline):
    model = InvoiceItem
    extra = 0
    fields = ['id','description','grossTotal','adjustments','temporaryEventRegistrationLink','finalEventRegistrationLink']
    readonly_fields = ['id','temporaryEventRegistrationLink','finalEventRegistrationLink']

    # This ensures that InvoiceItems are not deleted except through
    # the regular registration process.  Invoice items can still be
    # manually added.
    def has_delete_permission(self, request, obj=None):
        return False

    def finalEventRegistrationLink(self,obj):
        change_url = reverse('admin:core_eventregistration_change', args=(obj.finalEventRegistration.id,))
        return mark_safe('<a href="%s">#%s</a>' % (change_url, obj.finalEventRegistration.id))
    finalEventRegistrationLink.allow_tags = True
    finalEventRegistrationLink.short_description = _('Final event registration')

    def temporaryEventRegistrationLink(self,obj):
        change_url = reverse('admin:core_temporaryeventregistration_change', args=(obj.temporaryEventRegistration.id,))
        return mark_safe('<a href="%s">#%s</a>' % (change_url, obj.temporaryEventRegistration.id))
    temporaryEventRegistrationLink.allow_tags = True
    temporaryEventRegistrationLink.short_description = _('Temporary event registration')


@admin.register(Invoice)
class InvoiceAdmin(admin.ModelAdmin):
    inlines = [InvoiceItemInline,]
    list_display = ['id', 'status', 'total','netRevenue','outstandingBalance','creationDate','modifiedDate','links']
    list_filter = ['status', 'paidOnline', 'creationDate', 'modifiedDate']
    search_fields = ['id','comments']
    ordering = ['-modifiedDate',]
    readonly_fields = ['id','total','adjustments','taxes','fees','netRevenue','outstandingBalance','creationDate','modifiedDate','links','submissionUser','collectedByUser']
    view_on_site = True

    def viewInvoiceLink(self,obj):
        if obj.id:
            change_url = reverse('viewInvoice', args=(obj.id,))
            return mark_safe('<a class="btn btn-default" href="%s">View Invoice</a>' % (change_url,))
    viewInvoiceLink.allow_tags = True
    viewInvoiceLink.short_description = _('Invoice')

    def finalRegistrationLink(self,obj):
        if obj.finalRegistration:
            change_url = reverse('admin:core_registration_change', args=(obj.finalRegistration.id,))
            return mark_safe('<a class="btn btn-default" href="%s">Registration</a>' % (change_url,))
    finalRegistrationLink.allow_tags = True
    finalRegistrationLink.short_description = _('Final registration')

    def temporaryRegistrationLink(self,obj):
        if obj.temporaryRegistration:
            change_url = reverse('admin:core_temporaryregistration_change', args=(obj.temporaryRegistration.id,))
            return mark_safe('<a class="btn btn-default" href="%s">Temporary Registration</a>' % (change_url,))
    temporaryRegistrationLink.allow_tags = True
    temporaryRegistrationLink.short_description = _('Temporary registration')

    def links(self,obj):
        return ''.join([
            self.viewInvoiceLink(obj) or '',
            self.temporaryRegistrationLink(obj) or '',
            self.finalRegistrationLink(obj) or '',
        ])
    links.allow_tags = True
    links.short_description = _('Links')

    fieldsets = (
        (None, {
            'fields': ('id','status','amountPaid','outstandingBalance','links','comments'),
        }),
        (_('Financial Details'), {
            'fields': ('total','adjustments','taxes','fees','netRevenue'),
        }),
        (_('Dates'), {
            'fields': ('creationDate','modifiedDate'),
        }),
        (_('Additional data'), {
            'classes': ('collapse',),
            'fields': ('submissionUser','collectedByUser','data'),
        }),
    )


@admin.register(Registration)
class RegistrationAdmin(admin.ModelAdmin):
    inlines = [EventRegistrationInline]
    list_display = ['customer','dateTime','priceWithDiscount','student']
    list_filter = ['dateTime','student','invoice__paidOnline']
    search_fields = ['=customer__first_name','=customer__last_name','customer__email']
    ordering = ('-dateTime',)
    fields = ('customer_link','priceWithDiscount','student','dateTime','comments','howHeardAboutUs')
    readonly_fields = ('customer_link',)

    def customer_link(self,obj):
        change_url = reverse('admin:core_customer_change', args=(obj.customer.id,))
        return mark_safe('<a href="%s">%s</a>' % (change_url, obj.customer))

    customer_link.allow_tags = True
    customer_link.short_description = _("Customer")

    def save_formset(self, request, form, formset, change):
        instances = formset.save(commit=False)
        for obj in formset.deleted_objects:
            obj.delete()
        for instance in instances:
            if not hasattr(instance,'customer'):
                instance.customer = instance.registration.customer
            instance.save()
        formset.save_m2m()


class TemporaryEventRegistrationInline(admin.StackedInline):
    model = TemporaryEventRegistration
    extra = 0

    # These ensure that registration changes happen through the regular registration
    # process.
    def has_add_permission(self, request, obj=None):
        return False

    def has_delete_permission(self, request, obj=None):
        return False


@admin.register(TemporaryRegistration)
class TemporaryRegistrationAdmin(admin.ModelAdmin):
    inlines = [TemporaryEventRegistrationInline]

    list_display = ('__str__','student','dateTime')
    search_fields = ('=firstName','=lastName','email')
    list_filter = ('dateTime',)


######################################
# Miscellaneous Admin classes

@admin.register(ClassDescription)
class ClassDescriptionAdmin(FrontendEditableAdminMixin, admin.ModelAdmin):
    list_display = ['title','danceTypeLevel','oneTimeSeries']
    list_filter = ('danceTypeLevel','oneTimeSeries')
    list_editable = ('oneTimeSeries',)
    search_fields = ('title',)
    prepopulated_fields = {"slug": ("title",)}


class CustomerRegistrationInline(admin.StackedInline):
    model = Registration
    fields = ('registration_link','eventregistration_list')
    readonly_fields = ('registration_link','eventregistration_list')
    extra = 0

    def registration_link(self,obj):
        change_url = reverse('admin:core_registration_change', args=(obj.id,))
        if obj.dateTime:
            return mark_safe('%s: <a href="%s">%s</a>' % (obj.dateTime.strftime('%b. %d, %Y'), change_url, obj.__str__()))
        else:
            return mark_safe('<a href="%s">%s</a>' % (change_url, obj.__str__()))

    registration_link.short_description = _('Registration')
    registration_link.allow_tags = True

    def eventregistration_list(self,obj):
        eregs = obj.eventregistration_set.all()
        if not eregs:
            return ''
        return_string = '<ul>'

        for ereg in eregs:
            this_string = '<li>'
            if ereg.cancelled:
                this_string += '<em>%s</em> ' % _('CANCELLED:')
            if ereg.dropIn:
                this_string += '<em>%s</em> ' % _('DROP-IN:')
            if ereg.event.month:
                this_string += '%s %s, %s</li>' % (month_name[ereg.event.month], ereg.event.year, ereg.event.name)
            else:
                this_string += '%s</li>' % ereg.event.name
            return_string += this_string
        return return_string
    eventregistration_list.short_description = _('Event Registrations')
    eventregistration_list.allow_tags = True

    # Prevents adding new registrations without going through
    # the standard registration process
    def has_add_permission(self, request, obj=None):
        return False

    def has_delete_permission(self, request, obj=None):
        return False


@admin.register(Customer)
class CustomerAdmin(admin.ModelAdmin):
    list_display = ('fullName','numClassSeries','numPublicEvents')
    search_fields = ('=first_name','=last_name','email')
    readonly_fields = ('data','numClassSeries','numPublicEvents')

    fieldsets = (
        (None, {
            'fields': (('first_name','last_name'),'email','phone','user',)
        }),
        (_('Additional Customer Data'), {
            'classes': ('collapse',),
            'fields': (('numClassSeries','numPublicEvents',),'data',),
        }),
    )

    inlines = [CustomerRegistrationInline,]


class RoomInline(admin.StackedInline):
    model = Room
<<<<<<< HEAD
    extra = 1
    fields = (('name', 'defaultCapacity', 'rentalRate'),'description')
=======
    extra = 0
    fields = (('name', 'defaultCapacity'),'description')


@admin.register(Room)
class RoomAdmin(admin.ModelAdmin):
    inlines = []

    list_display = ('name','location','defaultCapacity')
    list_display_links = ('name',)
    list_editable = ('defaultCapacity',)
    list_filter = ('location',)

    ordering = ('location__name','name')

    fields = ('location','name','defaultCapacity','description')
>>>>>>> a5be2470


@admin.register(Location)
class LocationAdmin(admin.ModelAdmin):
    inlines = [RoomInline,]

    list_display = ('name','address','city','orderNum','status')
    list_display_links = ('name',)
    list_editable = ('orderNum','status')
    list_filter = ('status','city')

    ordering = ('status','orderNum')

    def response_add(self, request, obj, post_url_continue=None):
        '''
        This just modifies the normal ModelAdmin process in order to
        pass capacity and room options for the added Location along with
        the location's name and ID.
        '''

        IS_POPUP_VAR = '_popup'
        TO_FIELD_VAR = '_to_field'

        if IS_POPUP_VAR in request.POST:
            to_field = request.POST.get(TO_FIELD_VAR)
            if to_field:
                attr = str(to_field)
            else:
                attr = obj._meta.pk.attname
            value = obj.serializable_value(attr)
            popup_response_data = json.dumps({
                'value': six.text_type(value),
                'obj': six.text_type(obj),
                # Add this extra data
                'defaultCapacity': obj.defaultCapacity,
                'roomOptions': json.dumps([{'id': x.id, 'name': x.name, 'defaultCapacity': x.defaultCapacity} for x in obj.room_set.all()]),
            })

            # Return a modified template
            return SimpleTemplateResponse('core/admin/location_popup_response.html', {
                'popup_response_data': popup_response_data,
            })

        # Otherwise just use the standard ModelAdmin method
        return super(LocationAdmin,self).response_add(request, obj, post_url_continue)

    def response_change(self, request, obj):
        '''
        This just modifies the normal ModelAdmin process in order to
        pass capacity and room options for the modified Location along with
        the location's name and ID.
        '''

        IS_POPUP_VAR = '_popup'
        TO_FIELD_VAR = '_to_field'

        if IS_POPUP_VAR in request.POST:
            to_field = request.POST.get(TO_FIELD_VAR)
            attr = str(to_field) if to_field else obj._meta.pk.attname
            # Retrieve the `object_id` from the resolved pattern arguments.
            value = request.resolver_match.args[0]
            new_value = obj.serializable_value(attr)
            popup_response_data = json.dumps({
                'action': 'change',
                'value': six.text_type(value),
                'obj': six.text_type(obj),
                'new_value': six.text_type(new_value),
                # Add this extra data
                'defaultCapacity': obj.defaultCapacity,
                'roomOptions': json.dumps([{'id': x.id, 'name': x.name, 'defaultCapacity': x.defaultCapacity} for x in obj.room_set.all()]),
            })

            # Return a modified template
            return SimpleTemplateResponse('core/admin/location_popup_response.html', {
                'popup_response_data': popup_response_data,
            })
        return super(LocationAdmin,self).response_change(request, obj)


@admin.register(PricingTier)
class PricingTierAdmin(admin.ModelAdmin):
    list_display = ('name','expired')
    list_filter = ('expired',)

    # Need to specify an empty list of inlines so that discounts app can add to the list if it is enabled.
    inlines = []


class EmailTemplateAdminForm(ModelForm):

    class Meta:
        model = EmailTemplate
        exclude = []

        widgets = {
            'richTextChoice': RadioSelect,
        }

    class Media:
        js = ('js/emailtemplate_contenttype.js',)


@admin.register(EmailTemplate)
class EmailTemplateAdmin(admin.ModelAdmin):
    form = EmailTemplateAdminForm

    list_display = ('name','richTextChoice','hideFromForm')
    list_filter = ('richTextChoice','groupRequired','hideFromForm')
    ordering = ('name',)

    fieldsets = (
        (None,{
            'fields': ('name','richTextChoice','subject',),
        }),
        (_('Plain text content'),{
            'fields': ('content',),
        }),
        (_('Rich text HTML content'),{
            'fields': ('html_content',),
        }),
        (None,{
            'fields': ('defaultFromName','defaultFromAddress','defaultCC','groupRequired','hideFromForm'),
        }),
    )


######################################
# Staff and subclass admins


class StaffMemberChildAdmin(PolymorphicChildModelAdmin):
    '''
    Base admin class for all child models
    '''
    base_model = StaffMember
    base_fieldsets = (
        (None, {
            'fields': ('firstName','lastName','userAccount',)
        }),
        (_('Contact'), {
            'fields': ('publicEmail','privateEmail','phone'),
        }),
        (_('Bio/Photo'), {
            'fields': ('image','bio'),
        })
    )


@admin.register(Instructor)
class InstructorAdmin(FrontendEditableAdminMixin, StaffMemberChildAdmin):
    base_model = Instructor
    show_in_index = True

    list_display = ('fullName','privateEmail','availableForPrivates','status')
    list_display_links = ('fullName',)
    list_editable = ('availableForPrivates','privateEmail','status')
    list_filter = ('status','availableForPrivates')
    search_fields = ('=firstName','=lastName','publicEmail','privateEmail')

    ordering = ('status','lastName','firstName')

    class Media:
        js = ('bootstrap/js/bootstrap.min.js',)
        css = {'all':('bootstrap/css/bootstrap.min.css',)}


@admin.register(StaffMember)
class StaffMemberParentAdmin(PolymorphicParentModelAdmin):
    '''
    The parent model admin for Events
    '''
    base_model = StaffMember
    child_models = (Instructor,)
    list_filter = (PolymorphicChildModelFilter,)


######################################
# Event and subclass admins

class EventChildAdmin(PolymorphicChildModelAdmin):
    '''
    Base admin class for all child models
    '''
    base_model = Event

    readonly_fields = ['uuidLink',]

    actions = [repeat_events,]

    def uuidLink(self,obj):
        address = reverse('singleClassRegistration', args=[obj.uuid,])
        return mark_safe('<a href="%s">%s</a>' % (address, address))
    uuidLink.short_description = _('Direct Registration Link')
    uuidLink.allow_tags = True

    # This is needed so that when an event is created, the year and month
    # are properly set right away.
    def save_related(self, request, form, formsets, change):
        obj = form.instance
        super(EventChildAdmin, self).save_related(request, form, formsets, change)

        if obj.eventoccurrence_set.all():
            obj.year = obj.getYearAndMonth()[0]
            obj.month = obj.getYearAndMonth()[1]
            obj.startTime = obj.eventoccurrence_set.order_by('startTime').first().startTime
            obj.endTime = obj.eventoccurrence_set.order_by('endTime').last().endTime
            obj.duration = sum([x.duration for x in obj.eventoccurrence_set.all() if not x.cancelled])
            obj.save()


class SeriesAdminForm(ModelForm):

    def __init__(self, *args, **kwargs):
        super(SeriesAdminForm,self).__init__(*args,**kwargs)

        # Series have registration enabled by default
        self.fields['status'].initial = Event.RegStatus.enabled

        # Locations are required for Series even though they are not for all events.
        self.fields['location'].required = True

        # Allow adding additional rooms from a popup on Location, but not a popup on Room
        self.fields['room'].widget.can_add_related = False
        self.fields['room'].widget.can_change_related = False

        # Impose restrictions on new records, but not on existing ones.
        if not kwargs.get('instance',None):
            # Filter out former locations for new records
            self.fields['location'].queryset = Location.objects.exclude(status=Location.StatusChoices.former)

            # Filter out Pricing Tiers that are expired (i.e. no longer in use)
            self.fields['pricingTier'].queryset = PricingTier.objects.filter(expired=False)

            # Filter out one-time class descriptions
            self.fields['classDescription'].queryset = ClassDescription.objects.filter(oneTimeSeries=False)

            # Set initial values for capacity here because they will automatically update if the
            # constant is changed.  Through Javascript, this should also change when the Location is changed.
            self.fields['capacity'].initial = getConstant(name='registration__defaultEventCapacity')

    # Use the custom location capacity widget to ensure that Javascript can update location specific capacities.
    class Meta:
        model = Series
        exclude = []
        widgets = {
            'location': LocationWithDataWidget,
        }

    class Media:
        js = ('js/serieslocation_capacity_change.js','js/location_related_objects_lookup.js')


@admin.register(Series)
class SeriesAdmin(FrontendEditableAdminMixin, EventChildAdmin):
    base_model = Series
    form = SeriesAdminForm
    show_in_index = True

    inlines = [EventRoleInline,EventOccurrenceInline,SeriesTeacherInline,SubstituteTeacherInline]
    list_display = ('name','series_month','location','class_time','status','registrationOpen','pricingTier','category','customers')
    list_editable = ('status','category')
    list_filter = ('location','status','registrationOpen','category','pricingTier')

    def customers(self,obj):
        return obj.numRegistered
    customers.short_description = _('# Registered Students')

    def series_month(self,obj):
        return '%s %s' % (month_name[obj.month or 0],obj.year or '')

    def class_time(self, obj):
        return obj.startTime.strftime('%A, %I:%M %p')

    fieldsets = (
        (None, {
<<<<<<< HEAD
            'fields': ('classDescription',('location','room'),'pricingTier',('special','allowDropins'),('uuidLink',)),
=======
            'fields': ('classDescription',('location','room'),'pricingTier',('category','allowDropins'),('uuidLink',)),
>>>>>>> a5be2470
        }),
        (_('Override Display/Registration/Capacity'), {
            'classes': ('collapse',),
            'fields': ('status','closeAfterDays','capacity',),
        }),
    )

    # This allows us to save the obj reference in order to process related objects in an inline (substitute teachers)
    def get_form(self, request, obj=None, **kwargs):
        # just save obj reference for future processing in Inline
        request._obj_ = obj
        return super(SeriesAdmin, self).get_form(request, obj, **kwargs)

    def save_model(self,request,obj,form,change):
        obj.submissionUser = request.user
        obj.save()


class PublicEventAdminForm(ModelForm):

    def __init__(self, *args, **kwargs):
        super(PublicEventAdminForm,self).__init__(*args,**kwargs)

        self.fields['status'].initial = Event.RegStatus.disabled

        # Allow adding additional rooms from a popup on Location, but not a popup on Room
        self.fields['room'].widget.can_add_related = False
        self.fields['room'].widget.can_change_related = False

        # Impose restrictions on new records, but not on existing ones.
        if not kwargs.get('instance',None):
            # Filter out former locations
            self.fields['location'].queryset = Location.objects.exclude(status=Location.StatusChoices.former)

            # Filter out Pricing Tiers that are expired (i.e. no longer in use)
            self.fields['pricingTier'].queryset = PricingTier.objects.filter(expired=False)

            # Set initial values for capacity here because they will automatically update if the
            # constant is changed
            self.fields['capacity'].initial = getConstant(name='registration__defaultEventCapacity')

    # Use the custom location capacity widget to ensure that Javascript can update location specific capacities.
    class Meta:
        widgets = {
            'location': LocationWithDataWidget,
            'submissionUser': HiddenInput(),
        }

    class Media:
        js = ('js/location_related_objects_lookup.js',)


@admin.register(PublicEvent)
class PublicEventAdmin(FrontendEditableAdminMixin, EventChildAdmin):
    base_model = PublicEvent
    form = PublicEventAdminForm
    show_in_index = True

    list_display = ('name','numOccurrences','firstOccurrenceTime','lastOccurrenceTime','location','status','registrationOpen','pricingTier','category','numRegistered')
    list_filter = ('location','status','registrationOpen','pricingTier','category')
    list_editable = ('status','category')
    search_fields = ('name',)
    ordering = ('-endTime',)
    prepopulated_fields = {'slug': ('title',)}
    inlines = [EventRoleInline,EventOccurrenceInline,EventStaffMemberInline]
    exclude = ['month','year','startTime','endTime','duration','submissionUser','registrationOpen']

    fieldsets = (
        (None, {
            'fields': ('title','slug','category',('location','room'),)
        }),
        (_('Registration/Visibility'), {
            'fields': ('status',('pricingTier','capacity'),),
        }),
        (_('Description/Link'), {'fields': ('descriptionField','link')})
    )

    # This allows us to save the obj reference in order to process related objects in an inline (substitute teachers)
    def get_form(self, request, obj=None, **kwargs):
        # just save obj reference for future processing in Inline
        request._obj_ = obj
        return super(PublicEventAdmin, self).get_form(request, obj, **kwargs)

    def save_model(self,request,obj,form,change):
        obj.submissionUser = request.user
        obj.save()


@admin.register(Event)
class EventParentAdmin(PolymorphicParentModelAdmin):
    '''
    The parent model admin for Events
    '''
    list_display = ('name','firstOccurrenceTime','lastOccurrenceTime','location','status','registrationOpen')

    base_model = Event
    child_models = (Series,PublicEvent)
    list_filter = (PolymorphicChildModelFilter,'status','registrationOpen','location')
    list_editable = ('status',)
    polymorphic_list = True

    actions = [repeat_events,]


@admin.register(PublicEventCategory)
class PublicEventCategoryAdmin(admin.ModelAdmin):
    list_display = ['name', 'separateOnRegistrationPage','displayColor']
    prepopulated_fields = {'slug': ('name',)}


@admin.register(SeriesCategory)
class SeriesCategoryAdmin(admin.ModelAdmin):
    list_display = ['name', 'separateOnRegistrationPage']
    prepopulated_fields = {'slug': ('name',)}


# These admin classes are registered but need nothing additional
admin.site.register(DanceRole)
admin.site.register(DanceType)
admin.site.register(DanceTypeLevel)
admin.site.register(EventStaffCategory)<|MERGE_RESOLUTION|>--- conflicted
+++ resolved
@@ -13,11 +13,6 @@
 import json
 import six
 
-<<<<<<< HEAD
-from .models import Event, PublicEventCategory, Series, PublicEvent, EventOccurrence, SeriesTeacher, StaffMember, Instructor, SubstituteTeacher, Registration, TemporaryRegistration, EventRegistration, TemporaryEventRegistration, ClassDescription, Customer, Location, PricingTier, DanceRole, DanceType, DanceTypeLevel, EmailTemplate, EventStaffMember, EventStaffCategory, EventRole, Invoice, InvoiceItem, Room
-from .constants import getConstant
-from .forms import LocationWithDataWidget
-=======
 from .models import Event, PublicEventCategory, Series, SeriesCategory, PublicEvent, EventOccurrence, SeriesTeacher, StaffMember, Instructor, SubstituteTeacher, Registration, TemporaryRegistration, EventRegistration, TemporaryEventRegistration, ClassDescription, Customer, Location, PricingTier, DanceRole, DanceType, DanceTypeLevel, EmailTemplate, EventStaffMember, EventStaffCategory, EventRole, Invoice, InvoiceItem, Room
 from .constants import getConstant
 from .forms import LocationWithDataWidget
@@ -34,7 +29,6 @@
 
 
 repeat_events.short_description = _('Duplicate selected events')
->>>>>>> a5be2470
 
 
 ######################################
@@ -411,10 +405,6 @@
 
 class RoomInline(admin.StackedInline):
     model = Room
-<<<<<<< HEAD
-    extra = 1
-    fields = (('name', 'defaultCapacity', 'rentalRate'),'description')
-=======
     extra = 0
     fields = (('name', 'defaultCapacity'),'description')
 
@@ -431,7 +421,6 @@
     ordering = ('location__name','name')
 
     fields = ('location','name','defaultCapacity','description')
->>>>>>> a5be2470
 
 
 @admin.register(Location)
@@ -707,11 +696,7 @@
 
     fieldsets = (
         (None, {
-<<<<<<< HEAD
-            'fields': ('classDescription',('location','room'),'pricingTier',('special','allowDropins'),('uuidLink',)),
-=======
             'fields': ('classDescription',('location','room'),'pricingTier',('category','allowDropins'),('uuidLink',)),
->>>>>>> a5be2470
         }),
         (_('Override Display/Registration/Capacity'), {
             'classes': ('collapse',),
