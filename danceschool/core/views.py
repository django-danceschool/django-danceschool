--- conflicted
+++ resolved
@@ -28,14 +28,14 @@
 import logging
 import json
 
-from .models import (Event, Series, PublicEvent, EventOccurrence, EventRole, EventRegistration,
-                     StaffMember, Instructor, Invoice, Customer)
-from .forms import (SubstituteReportingForm, StaffMemberBioChangeForm, RefundForm, EmailContactForm,
-<<<<<<< HEAD
-                    RepeatEventForm, InvoiceNotificationForm, CreateInvoiceForm)
-=======
-                    RepeatEventForm, InvoiceNotificationForm, EventAutocompleteForm)
->>>>>>> 71aedba2
+from .models import (
+    Event, Series, PublicEvent, EventOccurrence, EventRole, EventRegistration,
+    StaffMember, Instructor, Invoice, Customer
+)
+from .forms import (
+    SubstituteReportingForm, StaffMemberBioChangeForm, RefundForm, EmailContactForm,
+    RepeatEventForm, InvoiceNotificationForm, CreateInvoiceForm, EventAutocompleteForm
+)
 from .constants import getConstant, EMAIL_VALIDATION_STR, REFUND_VALIDATION_STR
 from .mixins import (EmailRecipientMixin, StaffMemberObjectMixin, FinancialContextMixin,
                      AdminSuccessURLMixin, EventOrderMixin, SiteHistoryMixin)
