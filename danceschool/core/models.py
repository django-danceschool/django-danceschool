--- conflicted
+++ resolved
@@ -168,14 +168,10 @@
     privateEmail = models.CharField(_('Private Email Address'),max_length=100,help_text=_('This is the personal email address of the instructor for the instructor directory.'),blank=True)
     phone = models.CharField(_('Telephone'),max_length=25,help_text=_('Instructor phone numbers are for the instructor directory only, and should not be given to students.'),blank=True,null=True)
 
-<<<<<<< HEAD
     image = FilerImageField(
         verbose_name=_('Staff photo'), on_delete=models.SET_NULL, blank=True,
         null=True, related_name='staff_image'
     )
-=======
-    image = FilerImageField(verbose_name=_('Staff photo'),blank=True,null=True,on_delete=models.SET_NULL,related_name='staff_image')
->>>>>>> 79a02666
     bio = HTMLField(verbose_name=_('Bio text'),help_text=_('Insert the instructor\'s bio here.  Use HTML to include videos, formatting, etc.'),null=True,blank=True)
 
     categories = models.ManyToManyField(
