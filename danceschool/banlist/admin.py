--- conflicted
+++ resolved
@@ -1,69 +1,64 @@
-from django.contrib import admin
-from django.utils.translation import ugettext_lazy as _
-
-from .models import BannedPerson, BannedEmail, BanFlaggedRecord
-
-
-class BannedEmailInline(admin.StackedInline):
-    model = BannedEmail
-    extra = 1
-    exclude = []
-
-
-@admin.register(BannedPerson)
-class BannedPersonAdmin(admin.ModelAdmin):
-    list_display = ('fullName', 'photoThumbnail', 'enabled', 'expirationDate', )
-    list_filter = ('disabled', 'expirationDate', )
-    search_fields = ('=firstName', '=lastName', 'bannedemail__email', 'banflaggedrecord__flagCode', )
-    readonly_fields = ('submissionDate', 'modifiedDate')
-
-    inlines = [BannedEmailInline, ]
-
-    actions = ('enableBan', 'disableBan', )
-
-    def enabled(self, obj):
-        return obj.disabled is False
-    enabled.short_description = _('Enabled')
-    enabled.boolean = True
-
-<<<<<<< HEAD
-    def photoThumbnail(self, obj):
-        return u'<img src="%s" />' % (obj.photo.icons.get('64'))
-=======
-    def photoThumbnail(self,obj):
-        if obj.photo:
-            return u'<img src="%s" />' % (obj.photo.icons.get('64'))
-        return ''
->>>>>>> 113af497
-    photoThumbnail.short_description = _('Thumbnail')
-    photoThumbnail.allow_tags = True
-
-    def enableBan(self, request, queryset):
-        rows_updated = queryset.update(disabled=False)
-        if rows_updated == 1:
-            message_bit = "1 ban was"
-        else:
-            message_bit = "%s bans were" % rows_updated
-        self.message_user(request, "%s enabled." % message_bit)
-    enableBan.short_description = _('Enable selected bans')
-
-    def disableBan(self, request, queryset):
-        rows_updated = queryset.update(disabled=True)
-        if rows_updated == 1:
-            message_bit = "1 ban was"
-        else:
-            message_bit = "%s bans were" % rows_updated
-        self.message_user(request, "%s disabled." % message_bit)
-    disableBan.short_description = _('Disable selected bans')
-
-
-@admin.register(BanFlaggedRecord)
-class BanFlaggedRecordAdmin(admin.ModelAdmin):
-    list_display = ('_personFullName', 'dateTime', 'ipAddress', 'flagCode', )
-    list_filter = ('dateTime', )
-    search_fields = ('=person__firstName', '=person__lastName', 'person__bannedemail__email', 'flagCode', )
-    readonly_fields = ('person', 'dateTime', 'ipAddress', 'flagCode', 'data', )
-
-    def _personFullName(self, obj):
-        return obj.person.fullName
-    _personFullName.short_description = _('Person')
+from django.contrib import admin
+from django.utils.translation import ugettext_lazy as _
+
+from .models import BannedPerson, BannedEmail, BanFlaggedRecord
+
+
+class BannedEmailInline(admin.StackedInline):
+    model = BannedEmail
+    extra = 1
+    exclude = []
+
+
+@admin.register(BannedPerson)
+class BannedPersonAdmin(admin.ModelAdmin):
+    list_display = ('fullName', 'photoThumbnail', 'enabled', 'expirationDate', )
+    list_filter = ('disabled', 'expirationDate', )
+    search_fields = ('=firstName', '=lastName', 'bannedemail__email', 'banflaggedrecord__flagCode', )
+    readonly_fields = ('submissionDate', 'modifiedDate')
+
+    inlines = [BannedEmailInline, ]
+
+    actions = ('enableBan', 'disableBan', )
+
+    def enabled(self, obj):
+        return obj.disabled is False
+    enabled.short_description = _('Enabled')
+    enabled.boolean = True
+
+    def photoThumbnail(self, obj):
+        if obj.photo:
+            return u'<img src="%s" />' % (obj.photo.icons.get('64'))
+        return ''
+    photoThumbnail.short_description = _('Thumbnail')
+    photoThumbnail.allow_tags = True
+
+    def enableBan(self, request, queryset):
+        rows_updated = queryset.update(disabled=False)
+        if rows_updated == 1:
+            message_bit = "1 ban was"
+        else:
+            message_bit = "%s bans were" % rows_updated
+        self.message_user(request, "%s enabled." % message_bit)
+    enableBan.short_description = _('Enable selected bans')
+
+    def disableBan(self, request, queryset):
+        rows_updated = queryset.update(disabled=True)
+        if rows_updated == 1:
+            message_bit = "1 ban was"
+        else:
+            message_bit = "%s bans were" % rows_updated
+        self.message_user(request, "%s disabled." % message_bit)
+    disableBan.short_description = _('Disable selected bans')
+
+
+@admin.register(BanFlaggedRecord)
+class BanFlaggedRecordAdmin(admin.ModelAdmin):
+    list_display = ('_personFullName', 'dateTime', 'ipAddress', 'flagCode', )
+    list_filter = ('dateTime', )
+    search_fields = ('=person__firstName', '=person__lastName', 'person__bannedemail__email', 'flagCode', )
+    readonly_fields = ('person', 'dateTime', 'ipAddress', 'flagCode', 'data', )
+
+    def _personFullName(self, obj):
+        return obj.person.fullName
+    _personFullName.short_description = _('Person')