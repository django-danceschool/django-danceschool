--- conflicted
+++ resolved
@@ -438,12 +438,8 @@
     for locations.
     '''
     location = models.OneToOneField(
-<<<<<<< HEAD
         Location,related_name='rentalinfo',verbose_name=_('Location'),
         on_delete=models.CASCADE,
-=======
-        Location, related_name='rentalinfo', verbose_name=_('Location'), on_delete=models.CASCADE
->>>>>>> 79a02666
     )
 
     @property
@@ -472,11 +468,7 @@
     then the location's rental rate and parameters are used instead.
     '''
     room = models.OneToOneField(
-<<<<<<< HEAD
-        Room,related_name='rentalinfo',verbose_name=_('Room'),
-=======
         Room, related_name='rentalinfo', verbose_name=_('Room'),
->>>>>>> 79a02666
         on_delete=models.CASCADE
     )
 
@@ -538,11 +530,7 @@
     for individual staff members staffed in particular ways.
     '''
     staffMember = models.ForeignKey(
-<<<<<<< HEAD
-        StaffMember,related_name='expenserules',verbose_name=_('Staff member'),
-=======
         StaffMember, related_name='expenserules', verbose_name=_('Staff member'),
->>>>>>> 79a02666
         on_delete=models.CASCADE,
     )
     category = models.ForeignKey(
@@ -662,11 +650,7 @@
 
     paymentMethod = models.CharField(_('Payment method'), max_length=50, null=True, blank=True)
 
-<<<<<<< HEAD
     comments = models.TextField(_('Comments/Notes'), null=True, blank=True)
-=======
-    comments = models.TextField(_('Comments/Notes'),null=True,blank=True)
->>>>>>> 79a02666
     attachment = FilerFileField(
         verbose_name=_('Attach File (optional)'), null=True, blank=True,
         related_name='expense_attachment', on_delete=models.SET_NULL
@@ -881,31 +865,19 @@
     comments = models.TextField(_('Comments/Notes'),null=True,blank=True)
     attachment = FilerFileField(
         verbose_name=_('Attach File (optional)'), null=True, blank=True,
-<<<<<<< HEAD
         related_name='revenue_attachment', on_delete=models.SET_NULL,
-=======
-        related_name='revenue_attachment', on_delete=models.SET_NULL
->>>>>>> 79a02666
     )
 
     # With the invoice system in the core app, Revenue Items need only link with Invoice Items
     invoiceItem = models.OneToOneField(
         InvoiceItem, null=True, blank=True, verbose_name=_('Associated invoice item'),
-<<<<<<< HEAD
-        on_delete = models.SET_NULL,
-=======
         on_delete=models.SET_NULL,
->>>>>>> 79a02666
     )
 
     event = models.ForeignKey(
         Event, null=True, blank=True, verbose_name=_('Event'),
         help_text=_('If this item is associated with an Event, enter it here.'),
-<<<<<<< HEAD
         on_delete=models.SET_NULL,
-=======
-        on_delete=models.SET_NULL
->>>>>>> 79a02666
     )
 
     # A revenue item is associated with a transaction party, which can be a User, a StaffMember,
@@ -916,7 +888,6 @@
     )
 
     currentlyHeldBy = models.ForeignKey(
-<<<<<<< HEAD
         User, null=True, blank=True, verbose_name=_('Cash currently in possession of'),
         help_text=_(
             'If cash has not yet been deposited, this indicates who to contact in ' +
@@ -930,16 +901,6 @@
             'Check to indicate that payment has been received. ' +
             'Non-received payments are considered pending.'
         ),
-=======
-        User, null=True, blank=True,
-        verbose_name=_('Cash currently in possession of'),
-        help_text=_('If cash has not yet been deposited, this indicates who to contact in order to collect the cash for deposit.'),
-        related_name='revenuesheldby', on_delete=models.SET_NULL
-    )
-    received = models.BooleanField(
-        _('Received'),
-        help_text=_('Check to indicate that payment has been received. Non-received payments are considered pending.'),
->>>>>>> 79a02666
         default=False
     )
     receivedDate = models.DateTimeField(_('Date received'),null=True,blank=True)
