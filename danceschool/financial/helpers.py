from django.db.models import Sum, Count, Q
from django.db.models.functions import ExtractYear, ExtractMonth
from django.http import HttpResponse
from django.utils import timezone
from django.utils.translation import ugettext_lazy as _
from django.core.paginator import Paginator, EmptyPage, PageNotAnInteger

from datetime import datetime
from dateutil.relativedelta import relativedelta
import unicodecsv as csv
from calendar import month_name

from danceschool.core.constants import getConstant
from danceschool.core.models import Registration, Event, EventOccurrence, EventStaffMember, InvoiceItem, Room
from danceschool.core.utils.timezone import ensure_timezone

from .constants import EXPENSE_BASES
from .models import ExpenseItem, RevenueItem, RepeatedExpenseRule, RoomRentalInfo


def getExpenseItemsCSV(queryset, scope='instructor'):

    response = HttpResponse(content_type='text/csv')
    if scope == 'instructor':
        response['Content-Disposition'] = 'attachment; filename="paymentHistory.csv"'
    else:
        response['Content-Disposition'] = 'attachment; filename="expenseHistory.csv"'

    writer = csv.writer(response, csv.excel)
    response.write(u'\ufeff'.encode('utf8'))  # BOM (optional...Excel needs it to open UTF-8 file properly)

    header_list = [
        _('Description'),
        _('Expense Category'),
        _('Hours'),
        _('Wage Rate'),
        _('Total Payment'),
        _('Is Reimbursement'),
        _('Submission Date'),
        _('Event'),
        _('Approved'),
        _('Paid'),
        _('Payment Date')
    ]

    if scope != 'instructor':
        header_list += [_('Pay To')]

    writer.writerow(header_list)

    for x in queryset:
        this_row_data = [
            x.description,
            x.category.name,
            x.hours,
            x.wageRate,
            x.total,
            x.reimbursement,
            x.submissionDate,
            x.event,
            x.approved,
            x.paid,
            x.paymentDate
        ]

        if scope != 'instructor':
            if x.payToUser:
                this_row_data.append(x.payToUser.first_name + ' ' + x.payToUser.last_name)
            elif x.payToLocation:
                this_row_data.append(_('Location: ') + x.payToLocation.name)
            elif x.payToName:
                this_row_data.append(x.payToName)
            else:
                this_row_data.append('')

        writer.writerow(this_row_data)
    return response


def getRevenueItemsCSV(queryset):
    response = HttpResponse(content_type='text/csv')
    response['Content-Disposition'] = 'attachment; filename="revenueHistory.csv"'

    writer = csv.writer(response, csv.excel)
    response.write(u'\ufeff'.encode('utf8'))  # BOM (optional...Excel needs it to open UTF-8 file properly)

    header_list = [
        _('Description'),
        _('Revenue Category'),
        _('Gross Total (Pre-Discounts & Vouchers)'),
        _('Net Total'),
        _('Received From'),
        _('Registration'),
        _('Event'),
        _('Received'),
        _('Received Date')
    ]
    writer.writerow(header_list)

    for x in queryset:
        this_row_data = [
            x.description,
            x.category.name,
            x.grossTotal,
            x.total
        ]
        if x.registration:
            this_row_data.append(x.registration.fullName)
        else:
            this_row_data.append(x.receivedFromName)
        this_row_data += [
            x.registration,
            x.event,
            x.received,
            x.receivedDate
        ]

        writer.writerow(this_row_data)
    return response


def createExpenseItemsForVenueRental(request=None,datetimeTuple=None):
<<<<<<< HEAD

    filters = Q(venueexpense__isnull=True) & (Q(location__rentalRate__gt=0) | Q(room__rentalRate__gt=0))
=======
    '''
    First, look for Events for which there should be hourly rental expenses
    submitted and submit those.  Then, for locations for which expenses should
    be reported daily, weekly, or monthly, look for periods in which there are
    series, but no associated expense item to create related expenses.
    '''

    # These are used repeatedly, so they are put at the top
    submissionUser = getattr(request,'user',None)
    rental_category = getConstant('financial__venueRentalExpenseCat')

    # First, construct the various filters that are needed to filter events, locations,
    # and event occurrences
    rule_filters = Q(rentalRate__gt=0) & ~Q(applyRateRule=RepeatedExpenseRule.RateRuleChoices.disabled) & \
        (Q(locationrentalinfo__isnull=False) | Q(roomrentalinfo__isnull=False))
    rulesToCheck = RepeatedExpenseRule.objects.filter(rule_filters).distinct()

    occurrence_filters = Q()
    location_filters = Q(rentalinfo__repeatedexpenserule__in=rulesToCheck)
>>>>>>> a5be2470

    if datetimeTuple:
        timelist = list(datetimeTuple)
        timelist.sort()

<<<<<<< HEAD
        filters = filters & Q(eventoccurrence__startTime__gte=timelist[0]) & Q(eventoccurrence__startTime__lte=timelist[1])
    else:
        c = getConstant('financial__autoGenerateExpensesVenueRentalWindow') or 0
        if c > 0:
            filters = filters & Q(eventoccurrence__startTime__gte=timezone.now() - relativedelta(months=c))

    # Only create expense items for venues with a positive rental rate
    for event in Event.objects.filter(filters).distinct():
=======
        location_filters = location_filters & Q(event__eventoccurrence__startTime__gte=timelist[0]) & Q(event__eventoccurrence__startTime__lte=timelist[1])
        occurrence_filters = occurrence_filters & Q(event__startTime__gte=timelist[0]) & Q(event__startTime__lte=timelist[1])

    else:
        c = getConstant('financial__autoGenerateExpensesVenueRentalWindow') or 0
        if c > 0:
            limit_time = timezone.now() - relativedelta(months=c)
            location_filters = location_filters & Q(event__eventoccurrence__startTime__gte=limit_time)
            occurrence_filters = occurrence_filters & Q(event__startTime__gte=limit_time)

    # Now, for non-hourly expense creation, we need to loop through each event occurrence
    # from events in the window, determine whether an existing expense item covers the
    # periods of time used by that occurrence, and if there is not such an expense item, create one.
    # Do this for rooms first, and then for locations
    for rule in rulesToCheck:

        venue = getattr(rule, 'location', None) if isinstance(rule,RoomRentalInfo) else getattr(rule, 'location', None)
        loc = getattr(venue,'location') if isinstance(venue,Room) else venue
        loc_filter = Q(event__room=venue) if isinstance(venue,Room) else Q(event__location=venue)

        # For construction expense descriptions
>>>>>>> a5be2470
        replacements = {
            'type': _('Event/Series venue rental'),
            'of': _('of'),
            'location': venue.name,
            'for': _('for'),
        }
<<<<<<< HEAD
        expense_description = '%(month)s %(year)s %(type)s: %(location)s %(for)s %(name)s' % replacements

        if hasattr(request,'user'):
            submissionUser = request.user
        else:
            submissionUser = None

        hoursRented = event.duration

        if event.room and event.room.rentalRate:
            rentalRate = event.room.rentalRate
        elif event.location and event.location.rentalRate:
            rentalRate = event.location.rentalRate

        total = hoursRented * rentalRate

        this_category = getConstant('financial__venueRentalExpenseCat')
=======
>>>>>>> a5be2470

        if rule.applyRateRule == rule.RateRuleChoices.hourly:
            # Hourly expenses are always generated without checking for overlapping windows, because
            # the periods over which hourly expenses are defined are disjoint.
            replacements['name'] = event.name
            continue

        for occurrence in EventOccurrence.objects.filter(loc_filter & occurrence_filters):
            remaining_intervals = rule.getWindowsAndTotals(occurrence.startTime, occurrence.endTime)

            min_startTime = min([x[0] for x in remaining_intervals])

            for interval in remaining_intervals:
                replacements['when'] = interval[3]
                expense_description = '%(type)s %(of)s %(location)s %(for)s %(when)s' % replacements

                ExpenseItem.objects.create(
                    category=rental_category,
                    payToLocation=loc,
                    periodStart=interval[0],
                    periodEnd=interval[1],
                    description=expense_description,
                    submissionUser=submissionUser,
                    total=interval[2],
                    accrualDate=min_startTime,
                )


def createExpenseItemsForCompletedEvents(request=None,datetimeTuple=None):

    filters = {'expenseitem': None}

    if datetimeTuple:
        timelist = list(datetimeTuple)
        timelist.sort()

        filters['event__eventoccurrence__startTime__gte'] = timelist[0]
        filters['event__eventoccurrence__startTime__lte'] = timelist[1]
    else:
        c = getConstant('financial__autoGenerateExpensesCompletedEventsWindow') or 0
        if c > 0:
            filters['event__eventoccurrence__startTime__gte'] = timezone.now() - relativedelta(months=c)

    for member in EventStaffMember.objects.filter(**filters).distinct():
        # If an EventStaffMember object for a completed class has no associated ExpenseItem, then create one.
        if member.event.isCompleted and not hasattr(member,'expenseitem'):
            replacements = {
                'month': month_name[member.event.month],
                'year': member.event.year,
                'type': _('event'),
                'name': member.event.name,
                'memberName': member.staffMember.fullName,
            }
            expense_description = '%(month)s %(year)s %(type)s: %(name)s - %(memberName)s' % replacements

            if hasattr(request,'user'):
                submissionUser = request.user
            else:
                submissionUser = None

            # Hours should be net of substitutes
            hours_taught = member.netHours
            wage_rate = member.category.defaultRate

            if member.category == getConstant('general__eventStaffCategoryAssistant'):
                this_category = getConstant('financial__assistantClassInstructionExpenseCat')
            elif member.category in [getConstant('general__eventStaffCategoryInstructor'),getConstant('general__eventStaffCategorySubstitute')]:
                this_category = getConstant('financial__classInstructionExpenseCat')
            else:
                this_category = getConstant('financial__otherStaffExpenseCat')

            ExpenseItem.objects.create(eventstaffmember=member,category=this_category,description=expense_description,submissionUser=submissionUser,hours=hours_taught,wageRate=wage_rate)


def createRevenueItemsForRegistrations(request=None,datetimeTuple=None):

    if hasattr(request,'user'):
        submissionUser = request.user
    else:
        submissionUser = None

    this_category = getConstant('financial__registrationsRevenueCat')

    filters_events = {'revenueitem__isnull': True,'finalEventRegistration__isnull': False}

    if datetimeTuple:
        timelist = list(datetimeTuple)
        timelist.sort()

        filters_events['finalEventRegistration__event__eventoccurrence__startTime__gte'] = timelist[0]
        filters_events['finalEventRegistration__event__eventoccurrence__startTime__lte'] = timelist[1]
    else:
        c = getConstant('financial__autoGenerateRevenueRegistrationsWindow') or 0
        if c > 0:
            filters_events['finalEventRegistration__event__eventoccurrence__startTime__gte'] = timezone.now() - relativedelta(months=c)

    for item in InvoiceItem.objects.filter(**filters_events).distinct():
        if item.finalRegistration.paidOnline:
            received = True
        else:
            received = False

        revenue_description = _('Event Registration ') + str(item.finalEventRegistration.id) + ': ' + item.invoice.finalRegistration.fullName
        RevenueItem.objects.create(invoiceItem=item,category=this_category,description=revenue_description,submissionUser=submissionUser,grossTotal=item.grossTotal,total=item.total,received=received,receivedDate=item.invoice.modifiedDate)


def prepareFinancialStatement(year=None):

    if year:
        filter_year = year
    else:
        filter_year = timezone.now().year

    expenses_ytd = list(ExpenseItem.objects.filter(accrualDate__year=filter_year).aggregate(Sum('total')).values())[0]
    revenues_ytd = list(RevenueItem.objects.filter(accrualDate__year=filter_year).aggregate(Sum('total')).values())[0]
    expenses_awaiting_approval = list(ExpenseItem.objects.filter(approved=False,paid=False).aggregate(Sum('total')).values())[0]
    expenses_awaiting_payment = list(ExpenseItem.objects.filter(approved=True,paid=False).aggregate(Sum('total')).values())[0]
    expenses_paid_notapproved = list(ExpenseItem.objects.filter(approved=False,paid=True).aggregate(Sum('total')).values())[0]

    return {
        'expenses_ytd': expenses_ytd,
        'revenues_ytd': revenues_ytd,
        'expenses_awaiting_approval': expenses_awaiting_approval,
        'expenses_awaiting_payment': expenses_awaiting_payment,
        'expenses_paid_notapproved': expenses_paid_notapproved,
    }


def prepareStatementByMonth(**kwargs):
    basis = kwargs.get('basis')
    if basis not in EXPENSE_BASES.keys():
        basis = 'accrualDate'

    rev_basis = basis
    if rev_basis in ['paymentDate','approvalDate']:
        rev_basis = 'receivedDate'

    start_date = kwargs.get('start_date')
    end_date = kwargs.get('end_date')
    year = kwargs.get('year')

    # In order to provide major calculations, it's easiest to just get all the Expense and Revenue line items at once
    # To avoid too many unnecessary calls, be sure to filter off these querysets rather than pulling them again.
    expenseitems = ExpenseItem.objects.select_related('event').annotate(year=ExtractYear(basis,'year'),month=ExtractMonth(basis))
    revenueitems = RevenueItem.objects.select_related('event').annotate(year=ExtractYear(rev_basis,'year'),month=ExtractMonth(rev_basis))

    timeFilters = {}
    rev_timeFilters = {}
    if start_date:
        timeFilters['%s__gte' % basis] = start_date
        rev_timeFilters['%s__gte' % rev_basis] = start_date
    if end_date:
        timeFilters['%s__lt' % basis] = end_date
        rev_timeFilters['%s__lt' % rev_basis] = end_date

    if year and not (start_date or end_date):
        start_limit = ensure_timezone(datetime(year,1,1))
        end_limit = ensure_timezone(datetime(year + 1,1,1))

        timeFilters['%s__gte' % basis] = start_limit
        rev_timeFilters['%s__gte' % rev_basis] = start_limit
        timeFilters['%s__lt' % basis] = end_limit
        rev_timeFilters['%s__lt' % rev_basis] = end_limit

    if timeFilters:
        expenseitems = expenseitems.filter(**timeFilters)
        revenueitems = revenueitems.filter(**rev_timeFilters)

    # Get the set of possible month tuples.  If we are not given a date window, default to the last 12 months.
    allMonths = [(x.year,x.month) for x in revenueitems.dates(rev_basis,'month')]
    allMonths.sort(reverse=True)

    paginator = Paginator(allMonths,kwargs.get('paginate_by',50))
    try:
        paged_months = paginator.page(kwargs.get('page',1))
    except PageNotAnInteger:
        if kwargs.get('page') == 'last':
            paged_months = paginator.page(paginator.num_pages)
        else:
            paged_months = paginator.page(1)
    except EmptyPage:
        paged_months = paginator.page(paginator.num_pages)

    # Get everything by month in one query each, then pull from this.
    totalExpensesByMonth = expenseitems.values_list('year','month').annotate(Sum('total'),Sum('adjustments'),Sum('fees')).order_by('-year','-month')
    instructionExpensesByMonth = expenseitems.filter(category__in=[getConstant('financial__classInstructionExpenseCat'),getConstant('financial__assistantClassInstructionExpenseCat')]).values_list('year','month').annotate(Sum('total'),Sum('adjustments'),Sum('fees')).order_by('-year','-month')
    venueExpensesByMonth = expenseitems.filter(category=getConstant('financial__venueRentalExpenseCat')).values_list('year','month').annotate(Sum('total'),Sum('adjustments'),Sum('fees')).order_by('-year','-month')
    totalRevenuesByMonth = revenueitems.values_list('year','month').annotate(Sum('total'),Sum('adjustments'),Sum('fees')).order_by('-year','-month')

    # This includes only registrations in which a series was registered for (and was not cancelled)
    registrationsByMonth = Registration.objects.filter(eventregistration__cancelled=False).annotate(year=ExtractYear('dateTime'),month=ExtractMonth('dateTime')).values_list('year','month').annotate(count=Count('id')).order_by('-year','-month')

    # This little helper function avoids 0-item list issues and encapsulates the
    # needed list iterator for readability
    def valueOf(resultset,month,values=1):
        this = [x[2:(2 + values)] for x in resultset if x[0] == month[0] and x[1] == month[1]]
        if this and values != 1:
            return this[0]
        elif this:
            return this[0][0]
        elif values != 1:
            return [0] * values
        else:
            return 0

    monthlyStatement = []

    for this_month in paged_months:
        thisMonthlyStatement = {}
        thisMonthlyStatement['month'] = this_month
        thisMonthlyStatement['month_name'] = month_name[this_month[1]] + ' ' + str(this_month[0])
        thisMonthlyStatement['month_date'] = datetime(this_month[0],this_month[1],1)

        revenueList = valueOf(totalRevenuesByMonth,this_month,values=3)
        thisMonthlyStatement['revenues'] = revenueList[0] + revenueList[1] - revenueList[2]

        totalExpenseList = valueOf(totalExpensesByMonth,this_month,values=3)
        instructionExpenseList = valueOf(instructionExpensesByMonth,this_month,values=3)
        venueExpenseList = valueOf(venueExpensesByMonth,this_month,values=3)

        thisMonthlyStatement['expenses'] = {
            'total': (totalExpenseList[0] or 0) + (totalExpenseList[1] or 0) - (totalExpenseList[2] or 0),
            'instruction': (instructionExpenseList[0] or 0) + (instructionExpenseList[1] or 0) - (instructionExpenseList[2] or 0),
            'venue': (venueExpenseList[0] or 0) + (venueExpenseList[1] or 0) - (venueExpenseList[2] or 0),
        }
        thisMonthlyStatement['expenses']['other'] = thisMonthlyStatement['expenses']['total'] - thisMonthlyStatement['expenses']['instruction'] - thisMonthlyStatement['expenses']['venue']

        thisMonthlyStatement['registrations'] = valueOf(registrationsByMonth,this_month)
        thisMonthlyStatement['net_profit'] = thisMonthlyStatement['revenues'] - thisMonthlyStatement['expenses']['total']
        monthlyStatement.append(thisMonthlyStatement)

    monthlyStatement.sort(key=lambda x: x['month'], reverse=True)

    # Return not just the statement, but also the paginator in the style of ListView's paginate_queryset()
    return (paginator, paged_months, monthlyStatement, paged_months.has_other_pages())


def prepareStatementByEvent(**kwargs):
    all_events = Event.objects.prefetch_related('expenseitem_set','expenseitem_set__category','revenueitem_set','revenueitem_set__category')

    start_date = kwargs.get('start_date')
    end_date = kwargs.get('end_date')
    year = kwargs.get('year')

    if start_date:
        all_events = all_events.filter(year__gte=start_date.year).exclude(year=start_date.year,month__lt=start_date.month)
    if end_date:
        all_events = all_events.filter(year__lte=end_date.year).exclude(year=end_date.year,month__gt=end_date.month)
    if year and not (start_date or end_date):
        all_events = all_events.filter(year=year)

    paginator = Paginator(all_events,kwargs.get('paginate_by',50))
    try:
        paged_events = paginator.page(kwargs.get('page',1))
    except PageNotAnInteger:
        if kwargs.get('page') == 'last':
            paged_events = paginator.page(paginator.num_pages)
        else:
            paged_events = paginator.page(1)
    except EmptyPage:
        paged_events = paginator.page(paginator.num_pages)

    statementByEvent = []

    for event in paged_events:
        this_event_statement = {}

        # Allows access of arbitrary properties
        this_event_statement['event'] = event
        if event.month:
            this_event_statement['month_name'] = '%s %s' % (month_name[event.month], event.year)
        else:
            this_event_statement['month_name'] = _('Unspecified Month')
        this_event_statement['event_name'] = event.name
        this_event_statement['registrations'] = {'total': event.numRegistered,}
        this_event_statement['registrations'].update(event.numRegisteredByRole)

        # The calculation of net vs. gross revenue for each registration item is done
        # in models.py via model methods.  Any discounts are applied equally to each event.
        event_revs = event.revenueitem_set.aggregate(Sum('grossTotal'),Sum('total'),Sum('adjustments'),Sum('fees'))

        this_event_statement['revenues'] = {
            'gross': event_revs['grossTotal__sum'] or 0,
            'netOfDiscounts': event_revs['total__sum'] or 0,
            'adjustments': event_revs['adjustments__sum'] or 0,
            'fees': event_revs['fees__sum'] or 0,
        }
        this_event_statement['revenues']['net'] = sum([this_event_statement['revenues']['netOfDiscounts'],
                                                       this_event_statement['revenues']['adjustments'],
                                                       -1 * this_event_statement['revenues']['fees']])

        this_event_statement['expenses'] = {
            'instruction': event.expenseitem_set.filter(category=getConstant('financial__classInstructionExpenseCat')).aggregate(Sum('total'))['total__sum'] or 0,
            'venue': event.expenseitem_set.filter(category=getConstant('financial__venueRentalExpenseCat')).aggregate(Sum('total'))['total__sum'] or 0,
            'other': event.expenseitem_set.exclude(category=getConstant('financial__venueRentalExpenseCat')).exclude(category=getConstant('financial__classInstructionExpenseCat')).aggregate(Sum('total'))['total__sum'] or 0,
            'fees': event.expenseitem_set.aggregate(Sum('fees'))['fees__sum'] or 0
        }
        this_event_statement['expenses']['total'] = sum([this_event_statement['expenses']['instruction'],
                                                         this_event_statement['expenses']['venue'],
                                                         this_event_statement['expenses']['other'],
                                                         this_event_statement['expenses']['fees']])
        this_event_statement['net_profit'] = this_event_statement['revenues']['net'] - this_event_statement['expenses']['total']

        statementByEvent.append(this_event_statement)

    # Return not just the statement, but also the paginator in the style of ListView's paginate_queryset()
    return (paginator, paged_events, statementByEvent, paged_events.has_other_pages())
<|MERGE_RESOLUTION|>--- conflicted
+++ resolved
@@ -1,516 +1,480 @@
-from django.db.models import Sum, Count, Q
-from django.db.models.functions import ExtractYear, ExtractMonth
-from django.http import HttpResponse
-from django.utils import timezone
-from django.utils.translation import ugettext_lazy as _
-from django.core.paginator import Paginator, EmptyPage, PageNotAnInteger
-
-from datetime import datetime
-from dateutil.relativedelta import relativedelta
-import unicodecsv as csv
-from calendar import month_name
-
-from danceschool.core.constants import getConstant
-from danceschool.core.models import Registration, Event, EventOccurrence, EventStaffMember, InvoiceItem, Room
-from danceschool.core.utils.timezone import ensure_timezone
-
-from .constants import EXPENSE_BASES
-from .models import ExpenseItem, RevenueItem, RepeatedExpenseRule, RoomRentalInfo
-
-
-def getExpenseItemsCSV(queryset, scope='instructor'):
-
-    response = HttpResponse(content_type='text/csv')
-    if scope == 'instructor':
-        response['Content-Disposition'] = 'attachment; filename="paymentHistory.csv"'
-    else:
-        response['Content-Disposition'] = 'attachment; filename="expenseHistory.csv"'
-
-    writer = csv.writer(response, csv.excel)
-    response.write(u'\ufeff'.encode('utf8'))  # BOM (optional...Excel needs it to open UTF-8 file properly)
-
-    header_list = [
-        _('Description'),
-        _('Expense Category'),
-        _('Hours'),
-        _('Wage Rate'),
-        _('Total Payment'),
-        _('Is Reimbursement'),
-        _('Submission Date'),
-        _('Event'),
-        _('Approved'),
-        _('Paid'),
-        _('Payment Date')
-    ]
-
-    if scope != 'instructor':
-        header_list += [_('Pay To')]
-
-    writer.writerow(header_list)
-
-    for x in queryset:
-        this_row_data = [
-            x.description,
-            x.category.name,
-            x.hours,
-            x.wageRate,
-            x.total,
-            x.reimbursement,
-            x.submissionDate,
-            x.event,
-            x.approved,
-            x.paid,
-            x.paymentDate
-        ]
-
-        if scope != 'instructor':
-            if x.payToUser:
-                this_row_data.append(x.payToUser.first_name + ' ' + x.payToUser.last_name)
-            elif x.payToLocation:
-                this_row_data.append(_('Location: ') + x.payToLocation.name)
-            elif x.payToName:
-                this_row_data.append(x.payToName)
-            else:
-                this_row_data.append('')
-
-        writer.writerow(this_row_data)
-    return response
-
-
-def getRevenueItemsCSV(queryset):
-    response = HttpResponse(content_type='text/csv')
-    response['Content-Disposition'] = 'attachment; filename="revenueHistory.csv"'
-
-    writer = csv.writer(response, csv.excel)
-    response.write(u'\ufeff'.encode('utf8'))  # BOM (optional...Excel needs it to open UTF-8 file properly)
-
-    header_list = [
-        _('Description'),
-        _('Revenue Category'),
-        _('Gross Total (Pre-Discounts & Vouchers)'),
-        _('Net Total'),
-        _('Received From'),
-        _('Registration'),
-        _('Event'),
-        _('Received'),
-        _('Received Date')
-    ]
-    writer.writerow(header_list)
-
-    for x in queryset:
-        this_row_data = [
-            x.description,
-            x.category.name,
-            x.grossTotal,
-            x.total
-        ]
-        if x.registration:
-            this_row_data.append(x.registration.fullName)
-        else:
-            this_row_data.append(x.receivedFromName)
-        this_row_data += [
-            x.registration,
-            x.event,
-            x.received,
-            x.receivedDate
-        ]
-
-        writer.writerow(this_row_data)
-    return response
-
-
-def createExpenseItemsForVenueRental(request=None,datetimeTuple=None):
-<<<<<<< HEAD
-
-    filters = Q(venueexpense__isnull=True) & (Q(location__rentalRate__gt=0) | Q(room__rentalRate__gt=0))
-=======
-    '''
-    First, look for Events for which there should be hourly rental expenses
-    submitted and submit those.  Then, for locations for which expenses should
-    be reported daily, weekly, or monthly, look for periods in which there are
-    series, but no associated expense item to create related expenses.
-    '''
-
-    # These are used repeatedly, so they are put at the top
-    submissionUser = getattr(request,'user',None)
-    rental_category = getConstant('financial__venueRentalExpenseCat')
-
-    # First, construct the various filters that are needed to filter events, locations,
-    # and event occurrences
-    rule_filters = Q(rentalRate__gt=0) & ~Q(applyRateRule=RepeatedExpenseRule.RateRuleChoices.disabled) & \
-        (Q(locationrentalinfo__isnull=False) | Q(roomrentalinfo__isnull=False))
-    rulesToCheck = RepeatedExpenseRule.objects.filter(rule_filters).distinct()
-
-    occurrence_filters = Q()
-    location_filters = Q(rentalinfo__repeatedexpenserule__in=rulesToCheck)
->>>>>>> a5be2470
-
-    if datetimeTuple:
-        timelist = list(datetimeTuple)
-        timelist.sort()
-
-<<<<<<< HEAD
-        filters = filters & Q(eventoccurrence__startTime__gte=timelist[0]) & Q(eventoccurrence__startTime__lte=timelist[1])
-    else:
-        c = getConstant('financial__autoGenerateExpensesVenueRentalWindow') or 0
-        if c > 0:
-            filters = filters & Q(eventoccurrence__startTime__gte=timezone.now() - relativedelta(months=c))
-
-    # Only create expense items for venues with a positive rental rate
-    for event in Event.objects.filter(filters).distinct():
-=======
-        location_filters = location_filters & Q(event__eventoccurrence__startTime__gte=timelist[0]) & Q(event__eventoccurrence__startTime__lte=timelist[1])
-        occurrence_filters = occurrence_filters & Q(event__startTime__gte=timelist[0]) & Q(event__startTime__lte=timelist[1])
-
-    else:
-        c = getConstant('financial__autoGenerateExpensesVenueRentalWindow') or 0
-        if c > 0:
-            limit_time = timezone.now() - relativedelta(months=c)
-            location_filters = location_filters & Q(event__eventoccurrence__startTime__gte=limit_time)
-            occurrence_filters = occurrence_filters & Q(event__startTime__gte=limit_time)
-
-    # Now, for non-hourly expense creation, we need to loop through each event occurrence
-    # from events in the window, determine whether an existing expense item covers the
-    # periods of time used by that occurrence, and if there is not such an expense item, create one.
-    # Do this for rooms first, and then for locations
-    for rule in rulesToCheck:
-
-        venue = getattr(rule, 'location', None) if isinstance(rule,RoomRentalInfo) else getattr(rule, 'location', None)
-        loc = getattr(venue,'location') if isinstance(venue,Room) else venue
-        loc_filter = Q(event__room=venue) if isinstance(venue,Room) else Q(event__location=venue)
-
-        # For construction expense descriptions
->>>>>>> a5be2470
-        replacements = {
-            'type': _('Event/Series venue rental'),
-            'of': _('of'),
-            'location': venue.name,
-            'for': _('for'),
-        }
-<<<<<<< HEAD
-        expense_description = '%(month)s %(year)s %(type)s: %(location)s %(for)s %(name)s' % replacements
-
-        if hasattr(request,'user'):
-            submissionUser = request.user
-        else:
-            submissionUser = None
-
-        hoursRented = event.duration
-
-        if event.room and event.room.rentalRate:
-            rentalRate = event.room.rentalRate
-        elif event.location and event.location.rentalRate:
-            rentalRate = event.location.rentalRate
-
-        total = hoursRented * rentalRate
-
-        this_category = getConstant('financial__venueRentalExpenseCat')
-=======
->>>>>>> a5be2470
-
-        if rule.applyRateRule == rule.RateRuleChoices.hourly:
-            # Hourly expenses are always generated without checking for overlapping windows, because
-            # the periods over which hourly expenses are defined are disjoint.
-            replacements['name'] = event.name
-            continue
-
-        for occurrence in EventOccurrence.objects.filter(loc_filter & occurrence_filters):
-            remaining_intervals = rule.getWindowsAndTotals(occurrence.startTime, occurrence.endTime)
-
-            min_startTime = min([x[0] for x in remaining_intervals])
-
-            for interval in remaining_intervals:
-                replacements['when'] = interval[3]
-                expense_description = '%(type)s %(of)s %(location)s %(for)s %(when)s' % replacements
-
-                ExpenseItem.objects.create(
-                    category=rental_category,
-                    payToLocation=loc,
-                    periodStart=interval[0],
-                    periodEnd=interval[1],
-                    description=expense_description,
-                    submissionUser=submissionUser,
-                    total=interval[2],
-                    accrualDate=min_startTime,
-                )
-
-
-def createExpenseItemsForCompletedEvents(request=None,datetimeTuple=None):
-
-    filters = {'expenseitem': None}
-
-    if datetimeTuple:
-        timelist = list(datetimeTuple)
-        timelist.sort()
-
-        filters['event__eventoccurrence__startTime__gte'] = timelist[0]
-        filters['event__eventoccurrence__startTime__lte'] = timelist[1]
-    else:
-        c = getConstant('financial__autoGenerateExpensesCompletedEventsWindow') or 0
-        if c > 0:
-            filters['event__eventoccurrence__startTime__gte'] = timezone.now() - relativedelta(months=c)
-
-    for member in EventStaffMember.objects.filter(**filters).distinct():
-        # If an EventStaffMember object for a completed class has no associated ExpenseItem, then create one.
-        if member.event.isCompleted and not hasattr(member,'expenseitem'):
-            replacements = {
-                'month': month_name[member.event.month],
-                'year': member.event.year,
-                'type': _('event'),
-                'name': member.event.name,
-                'memberName': member.staffMember.fullName,
-            }
-            expense_description = '%(month)s %(year)s %(type)s: %(name)s - %(memberName)s' % replacements
-
-            if hasattr(request,'user'):
-                submissionUser = request.user
-            else:
-                submissionUser = None
-
-            # Hours should be net of substitutes
-            hours_taught = member.netHours
-            wage_rate = member.category.defaultRate
-
-            if member.category == getConstant('general__eventStaffCategoryAssistant'):
-                this_category = getConstant('financial__assistantClassInstructionExpenseCat')
-            elif member.category in [getConstant('general__eventStaffCategoryInstructor'),getConstant('general__eventStaffCategorySubstitute')]:
-                this_category = getConstant('financial__classInstructionExpenseCat')
-            else:
-                this_category = getConstant('financial__otherStaffExpenseCat')
-
-            ExpenseItem.objects.create(eventstaffmember=member,category=this_category,description=expense_description,submissionUser=submissionUser,hours=hours_taught,wageRate=wage_rate)
-
-
-def createRevenueItemsForRegistrations(request=None,datetimeTuple=None):
-
-    if hasattr(request,'user'):
-        submissionUser = request.user
-    else:
-        submissionUser = None
-
-    this_category = getConstant('financial__registrationsRevenueCat')
-
-    filters_events = {'revenueitem__isnull': True,'finalEventRegistration__isnull': False}
-
-    if datetimeTuple:
-        timelist = list(datetimeTuple)
-        timelist.sort()
-
-        filters_events['finalEventRegistration__event__eventoccurrence__startTime__gte'] = timelist[0]
-        filters_events['finalEventRegistration__event__eventoccurrence__startTime__lte'] = timelist[1]
-    else:
-        c = getConstant('financial__autoGenerateRevenueRegistrationsWindow') or 0
-        if c > 0:
-            filters_events['finalEventRegistration__event__eventoccurrence__startTime__gte'] = timezone.now() - relativedelta(months=c)
-
-    for item in InvoiceItem.objects.filter(**filters_events).distinct():
-        if item.finalRegistration.paidOnline:
-            received = True
-        else:
-            received = False
-
-        revenue_description = _('Event Registration ') + str(item.finalEventRegistration.id) + ': ' + item.invoice.finalRegistration.fullName
-        RevenueItem.objects.create(invoiceItem=item,category=this_category,description=revenue_description,submissionUser=submissionUser,grossTotal=item.grossTotal,total=item.total,received=received,receivedDate=item.invoice.modifiedDate)
-
-
-def prepareFinancialStatement(year=None):
-
-    if year:
-        filter_year = year
-    else:
-        filter_year = timezone.now().year
-
-    expenses_ytd = list(ExpenseItem.objects.filter(accrualDate__year=filter_year).aggregate(Sum('total')).values())[0]
-    revenues_ytd = list(RevenueItem.objects.filter(accrualDate__year=filter_year).aggregate(Sum('total')).values())[0]
-    expenses_awaiting_approval = list(ExpenseItem.objects.filter(approved=False,paid=False).aggregate(Sum('total')).values())[0]
-    expenses_awaiting_payment = list(ExpenseItem.objects.filter(approved=True,paid=False).aggregate(Sum('total')).values())[0]
-    expenses_paid_notapproved = list(ExpenseItem.objects.filter(approved=False,paid=True).aggregate(Sum('total')).values())[0]
-
-    return {
-        'expenses_ytd': expenses_ytd,
-        'revenues_ytd': revenues_ytd,
-        'expenses_awaiting_approval': expenses_awaiting_approval,
-        'expenses_awaiting_payment': expenses_awaiting_payment,
-        'expenses_paid_notapproved': expenses_paid_notapproved,
-    }
-
-
-def prepareStatementByMonth(**kwargs):
-    basis = kwargs.get('basis')
-    if basis not in EXPENSE_BASES.keys():
-        basis = 'accrualDate'
-
-    rev_basis = basis
-    if rev_basis in ['paymentDate','approvalDate']:
-        rev_basis = 'receivedDate'
-
-    start_date = kwargs.get('start_date')
-    end_date = kwargs.get('end_date')
-    year = kwargs.get('year')
-
-    # In order to provide major calculations, it's easiest to just get all the Expense and Revenue line items at once
-    # To avoid too many unnecessary calls, be sure to filter off these querysets rather than pulling them again.
-    expenseitems = ExpenseItem.objects.select_related('event').annotate(year=ExtractYear(basis,'year'),month=ExtractMonth(basis))
-    revenueitems = RevenueItem.objects.select_related('event').annotate(year=ExtractYear(rev_basis,'year'),month=ExtractMonth(rev_basis))
-
-    timeFilters = {}
-    rev_timeFilters = {}
-    if start_date:
-        timeFilters['%s__gte' % basis] = start_date
-        rev_timeFilters['%s__gte' % rev_basis] = start_date
-    if end_date:
-        timeFilters['%s__lt' % basis] = end_date
-        rev_timeFilters['%s__lt' % rev_basis] = end_date
-
-    if year and not (start_date or end_date):
-        start_limit = ensure_timezone(datetime(year,1,1))
-        end_limit = ensure_timezone(datetime(year + 1,1,1))
-
-        timeFilters['%s__gte' % basis] = start_limit
-        rev_timeFilters['%s__gte' % rev_basis] = start_limit
-        timeFilters['%s__lt' % basis] = end_limit
-        rev_timeFilters['%s__lt' % rev_basis] = end_limit
-
-    if timeFilters:
-        expenseitems = expenseitems.filter(**timeFilters)
-        revenueitems = revenueitems.filter(**rev_timeFilters)
-
-    # Get the set of possible month tuples.  If we are not given a date window, default to the last 12 months.
-    allMonths = [(x.year,x.month) for x in revenueitems.dates(rev_basis,'month')]
-    allMonths.sort(reverse=True)
-
-    paginator = Paginator(allMonths,kwargs.get('paginate_by',50))
-    try:
-        paged_months = paginator.page(kwargs.get('page',1))
-    except PageNotAnInteger:
-        if kwargs.get('page') == 'last':
-            paged_months = paginator.page(paginator.num_pages)
-        else:
-            paged_months = paginator.page(1)
-    except EmptyPage:
-        paged_months = paginator.page(paginator.num_pages)
-
-    # Get everything by month in one query each, then pull from this.
-    totalExpensesByMonth = expenseitems.values_list('year','month').annotate(Sum('total'),Sum('adjustments'),Sum('fees')).order_by('-year','-month')
-    instructionExpensesByMonth = expenseitems.filter(category__in=[getConstant('financial__classInstructionExpenseCat'),getConstant('financial__assistantClassInstructionExpenseCat')]).values_list('year','month').annotate(Sum('total'),Sum('adjustments'),Sum('fees')).order_by('-year','-month')
-    venueExpensesByMonth = expenseitems.filter(category=getConstant('financial__venueRentalExpenseCat')).values_list('year','month').annotate(Sum('total'),Sum('adjustments'),Sum('fees')).order_by('-year','-month')
-    totalRevenuesByMonth = revenueitems.values_list('year','month').annotate(Sum('total'),Sum('adjustments'),Sum('fees')).order_by('-year','-month')
-
-    # This includes only registrations in which a series was registered for (and was not cancelled)
-    registrationsByMonth = Registration.objects.filter(eventregistration__cancelled=False).annotate(year=ExtractYear('dateTime'),month=ExtractMonth('dateTime')).values_list('year','month').annotate(count=Count('id')).order_by('-year','-month')
-
-    # This little helper function avoids 0-item list issues and encapsulates the
-    # needed list iterator for readability
-    def valueOf(resultset,month,values=1):
-        this = [x[2:(2 + values)] for x in resultset if x[0] == month[0] and x[1] == month[1]]
-        if this and values != 1:
-            return this[0]
-        elif this:
-            return this[0][0]
-        elif values != 1:
-            return [0] * values
-        else:
-            return 0
-
-    monthlyStatement = []
-
-    for this_month in paged_months:
-        thisMonthlyStatement = {}
-        thisMonthlyStatement['month'] = this_month
-        thisMonthlyStatement['month_name'] = month_name[this_month[1]] + ' ' + str(this_month[0])
-        thisMonthlyStatement['month_date'] = datetime(this_month[0],this_month[1],1)
-
-        revenueList = valueOf(totalRevenuesByMonth,this_month,values=3)
-        thisMonthlyStatement['revenues'] = revenueList[0] + revenueList[1] - revenueList[2]
-
-        totalExpenseList = valueOf(totalExpensesByMonth,this_month,values=3)
-        instructionExpenseList = valueOf(instructionExpensesByMonth,this_month,values=3)
-        venueExpenseList = valueOf(venueExpensesByMonth,this_month,values=3)
-
-        thisMonthlyStatement['expenses'] = {
-            'total': (totalExpenseList[0] or 0) + (totalExpenseList[1] or 0) - (totalExpenseList[2] or 0),
-            'instruction': (instructionExpenseList[0] or 0) + (instructionExpenseList[1] or 0) - (instructionExpenseList[2] or 0),
-            'venue': (venueExpenseList[0] or 0) + (venueExpenseList[1] or 0) - (venueExpenseList[2] or 0),
-        }
-        thisMonthlyStatement['expenses']['other'] = thisMonthlyStatement['expenses']['total'] - thisMonthlyStatement['expenses']['instruction'] - thisMonthlyStatement['expenses']['venue']
-
-        thisMonthlyStatement['registrations'] = valueOf(registrationsByMonth,this_month)
-        thisMonthlyStatement['net_profit'] = thisMonthlyStatement['revenues'] - thisMonthlyStatement['expenses']['total']
-        monthlyStatement.append(thisMonthlyStatement)
-
-    monthlyStatement.sort(key=lambda x: x['month'], reverse=True)
-
-    # Return not just the statement, but also the paginator in the style of ListView's paginate_queryset()
-    return (paginator, paged_months, monthlyStatement, paged_months.has_other_pages())
-
-
-def prepareStatementByEvent(**kwargs):
-    all_events = Event.objects.prefetch_related('expenseitem_set','expenseitem_set__category','revenueitem_set','revenueitem_set__category')
-
-    start_date = kwargs.get('start_date')
-    end_date = kwargs.get('end_date')
-    year = kwargs.get('year')
-
-    if start_date:
-        all_events = all_events.filter(year__gte=start_date.year).exclude(year=start_date.year,month__lt=start_date.month)
-    if end_date:
-        all_events = all_events.filter(year__lte=end_date.year).exclude(year=end_date.year,month__gt=end_date.month)
-    if year and not (start_date or end_date):
-        all_events = all_events.filter(year=year)
-
-    paginator = Paginator(all_events,kwargs.get('paginate_by',50))
-    try:
-        paged_events = paginator.page(kwargs.get('page',1))
-    except PageNotAnInteger:
-        if kwargs.get('page') == 'last':
-            paged_events = paginator.page(paginator.num_pages)
-        else:
-            paged_events = paginator.page(1)
-    except EmptyPage:
-        paged_events = paginator.page(paginator.num_pages)
-
-    statementByEvent = []
-
-    for event in paged_events:
-        this_event_statement = {}
-
-        # Allows access of arbitrary properties
-        this_event_statement['event'] = event
-        if event.month:
-            this_event_statement['month_name'] = '%s %s' % (month_name[event.month], event.year)
-        else:
-            this_event_statement['month_name'] = _('Unspecified Month')
-        this_event_statement['event_name'] = event.name
-        this_event_statement['registrations'] = {'total': event.numRegistered,}
-        this_event_statement['registrations'].update(event.numRegisteredByRole)
-
-        # The calculation of net vs. gross revenue for each registration item is done
-        # in models.py via model methods.  Any discounts are applied equally to each event.
-        event_revs = event.revenueitem_set.aggregate(Sum('grossTotal'),Sum('total'),Sum('adjustments'),Sum('fees'))
-
-        this_event_statement['revenues'] = {
-            'gross': event_revs['grossTotal__sum'] or 0,
-            'netOfDiscounts': event_revs['total__sum'] or 0,
-            'adjustments': event_revs['adjustments__sum'] or 0,
-            'fees': event_revs['fees__sum'] or 0,
-        }
-        this_event_statement['revenues']['net'] = sum([this_event_statement['revenues']['netOfDiscounts'],
-                                                       this_event_statement['revenues']['adjustments'],
-                                                       -1 * this_event_statement['revenues']['fees']])
-
-        this_event_statement['expenses'] = {
-            'instruction': event.expenseitem_set.filter(category=getConstant('financial__classInstructionExpenseCat')).aggregate(Sum('total'))['total__sum'] or 0,
-            'venue': event.expenseitem_set.filter(category=getConstant('financial__venueRentalExpenseCat')).aggregate(Sum('total'))['total__sum'] or 0,
-            'other': event.expenseitem_set.exclude(category=getConstant('financial__venueRentalExpenseCat')).exclude(category=getConstant('financial__classInstructionExpenseCat')).aggregate(Sum('total'))['total__sum'] or 0,
-            'fees': event.expenseitem_set.aggregate(Sum('fees'))['fees__sum'] or 0
-        }
-        this_event_statement['expenses']['total'] = sum([this_event_statement['expenses']['instruction'],
-                                                         this_event_statement['expenses']['venue'],
-                                                         this_event_statement['expenses']['other'],
-                                                         this_event_statement['expenses']['fees']])
-        this_event_statement['net_profit'] = this_event_statement['revenues']['net'] - this_event_statement['expenses']['total']
-
-        statementByEvent.append(this_event_statement)
-
-    # Return not just the statement, but also the paginator in the style of ListView's paginate_queryset()
-    return (paginator, paged_events, statementByEvent, paged_events.has_other_pages())
+from django.db.models import Sum, Count, Q
+from django.db.models.functions import ExtractYear, ExtractMonth
+from django.http import HttpResponse
+from django.utils import timezone
+from django.utils.translation import ugettext_lazy as _
+from django.core.paginator import Paginator, EmptyPage, PageNotAnInteger
+
+from datetime import datetime
+from dateutil.relativedelta import relativedelta
+import unicodecsv as csv
+from calendar import month_name
+
+from danceschool.core.constants import getConstant
+from danceschool.core.models import Registration, Event, EventOccurrence, EventStaffMember, InvoiceItem, Room
+from danceschool.core.utils.timezone import ensure_timezone
+
+from .constants import EXPENSE_BASES
+from .models import ExpenseItem, RevenueItem, RepeatedExpenseRule, RoomRentalInfo
+
+
+def getExpenseItemsCSV(queryset, scope='instructor'):
+
+    response = HttpResponse(content_type='text/csv')
+    if scope == 'instructor':
+        response['Content-Disposition'] = 'attachment; filename="paymentHistory.csv"'
+    else:
+        response['Content-Disposition'] = 'attachment; filename="expenseHistory.csv"'
+
+    writer = csv.writer(response, csv.excel)
+    response.write(u'\ufeff'.encode('utf8'))  # BOM (optional...Excel needs it to open UTF-8 file properly)
+
+    header_list = [
+        _('Description'),
+        _('Expense Category'),
+        _('Hours'),
+        _('Wage Rate'),
+        _('Total Payment'),
+        _('Is Reimbursement'),
+        _('Submission Date'),
+        _('Event'),
+        _('Approved'),
+        _('Paid'),
+        _('Payment Date')
+    ]
+
+    if scope != 'instructor':
+        header_list += [_('Pay To')]
+
+    writer.writerow(header_list)
+
+    for x in queryset:
+        this_row_data = [
+            x.description,
+            x.category.name,
+            x.hours,
+            x.wageRate,
+            x.total,
+            x.reimbursement,
+            x.submissionDate,
+            x.event,
+            x.approved,
+            x.paid,
+            x.paymentDate
+        ]
+
+        if scope != 'instructor':
+            if x.payToUser:
+                this_row_data.append(x.payToUser.first_name + ' ' + x.payToUser.last_name)
+            elif x.payToLocation:
+                this_row_data.append(_('Location: ') + x.payToLocation.name)
+            elif x.payToName:
+                this_row_data.append(x.payToName)
+            else:
+                this_row_data.append('')
+
+        writer.writerow(this_row_data)
+    return response
+
+
+def getRevenueItemsCSV(queryset):
+    response = HttpResponse(content_type='text/csv')
+    response['Content-Disposition'] = 'attachment; filename="revenueHistory.csv"'
+
+    writer = csv.writer(response, csv.excel)
+    response.write(u'\ufeff'.encode('utf8'))  # BOM (optional...Excel needs it to open UTF-8 file properly)
+
+    header_list = [
+        _('Description'),
+        _('Revenue Category'),
+        _('Gross Total (Pre-Discounts & Vouchers)'),
+        _('Net Total'),
+        _('Received From'),
+        _('Registration'),
+        _('Event'),
+        _('Received'),
+        _('Received Date')
+    ]
+    writer.writerow(header_list)
+
+    for x in queryset:
+        this_row_data = [
+            x.description,
+            x.category.name,
+            x.grossTotal,
+            x.total
+        ]
+        if x.registration:
+            this_row_data.append(x.registration.fullName)
+        else:
+            this_row_data.append(x.receivedFromName)
+        this_row_data += [
+            x.registration,
+            x.event,
+            x.received,
+            x.receivedDate
+        ]
+
+        writer.writerow(this_row_data)
+    return response
+
+
+def createExpenseItemsForVenueRental(request=None,datetimeTuple=None):
+    '''
+    First, look for Events for which there should be hourly rental expenses
+    submitted and submit those.  Then, for locations for which expenses should
+    be reported daily, weekly, or monthly, look for periods in which there are
+    series, but no associated expense item to create related expenses.
+    '''
+
+    # These are used repeatedly, so they are put at the top
+    submissionUser = getattr(request,'user',None)
+    rental_category = getConstant('financial__venueRentalExpenseCat')
+
+    # First, construct the various filters that are needed to filter events, locations,
+    # and event occurrences
+    rule_filters = Q(rentalRate__gt=0) & ~Q(applyRateRule=RepeatedExpenseRule.RateRuleChoices.disabled) & \
+        (Q(locationrentalinfo__isnull=False) | Q(roomrentalinfo__isnull=False))
+    rulesToCheck = RepeatedExpenseRule.objects.filter(rule_filters).distinct()
+
+    occurrence_filters = Q()
+    location_filters = Q(rentalinfo__repeatedexpenserule__in=rulesToCheck)
+
+    if datetimeTuple:
+        timelist = list(datetimeTuple)
+        timelist.sort()
+
+        location_filters = location_filters & Q(event__eventoccurrence__startTime__gte=timelist[0]) & Q(event__eventoccurrence__startTime__lte=timelist[1])
+        occurrence_filters = occurrence_filters & Q(event__startTime__gte=timelist[0]) & Q(event__startTime__lte=timelist[1])
+
+    else:
+        c = getConstant('financial__autoGenerateExpensesVenueRentalWindow') or 0
+        if c > 0:
+            limit_time = timezone.now() - relativedelta(months=c)
+            location_filters = location_filters & Q(event__eventoccurrence__startTime__gte=limit_time)
+            occurrence_filters = occurrence_filters & Q(event__startTime__gte=limit_time)
+
+    # Now, for non-hourly expense creation, we need to loop through each event occurrence
+    # from events in the window, determine whether an existing expense item covers the
+    # periods of time used by that occurrence, and if there is not such an expense item, create one.
+    # Do this for rooms first, and then for locations
+    for rule in rulesToCheck:
+
+        venue = getattr(rule, 'location', None) if isinstance(rule,RoomRentalInfo) else getattr(rule, 'location', None)
+        loc = getattr(venue,'location') if isinstance(venue,Room) else venue
+        loc_filter = Q(event__room=venue) if isinstance(venue,Room) else Q(event__location=venue)
+
+        # For construction expense descriptions
+        replacements = {
+            'type': _('Event/Series venue rental'),
+            'of': _('of'),
+            'location': venue.name,
+            'for': _('for'),
+        }
+
+        if rule.applyRateRule == rule.RateRuleChoices.hourly:
+            # Hourly expenses are always generated without checking for overlapping windows, because
+            # the periods over which hourly expenses are defined are disjoint.
+            replacements['name'] = event.name
+            continue
+
+        for occurrence in EventOccurrence.objects.filter(loc_filter & occurrence_filters):
+            remaining_intervals = rule.getWindowsAndTotals(occurrence.startTime, occurrence.endTime)
+
+            min_startTime = min([x[0] for x in remaining_intervals])
+
+            for interval in remaining_intervals:
+                replacements['when'] = interval[3]
+                expense_description = '%(type)s %(of)s %(location)s %(for)s %(when)s' % replacements
+
+                ExpenseItem.objects.create(
+                    category=rental_category,
+                    payToLocation=loc,
+                    periodStart=interval[0],
+                    periodEnd=interval[1],
+                    description=expense_description,
+                    submissionUser=submissionUser,
+                    total=interval[2],
+                    accrualDate=min_startTime,
+                )
+
+
+def createExpenseItemsForCompletedEvents(request=None,datetimeTuple=None):
+
+    filters = {'expenseitem': None}
+
+    if datetimeTuple:
+        timelist = list(datetimeTuple)
+        timelist.sort()
+
+        filters['event__eventoccurrence__startTime__gte'] = timelist[0]
+        filters['event__eventoccurrence__startTime__lte'] = timelist[1]
+    else:
+        c = getConstant('financial__autoGenerateExpensesCompletedEventsWindow') or 0
+        if c > 0:
+            filters['event__eventoccurrence__startTime__gte'] = timezone.now() - relativedelta(months=c)
+
+    for member in EventStaffMember.objects.filter(**filters).distinct():
+        # If an EventStaffMember object for a completed class has no associated ExpenseItem, then create one.
+        if member.event.isCompleted and not hasattr(member,'expenseitem'):
+            replacements = {
+                'month': month_name[member.event.month],
+                'year': member.event.year,
+                'type': _('event'),
+                'name': member.event.name,
+                'memberName': member.staffMember.fullName,
+            }
+            expense_description = '%(month)s %(year)s %(type)s: %(name)s - %(memberName)s' % replacements
+
+            if hasattr(request,'user'):
+                submissionUser = request.user
+            else:
+                submissionUser = None
+
+            # Hours should be net of substitutes
+            hours_taught = member.netHours
+            wage_rate = member.category.defaultRate
+
+            if member.category == getConstant('general__eventStaffCategoryAssistant'):
+                this_category = getConstant('financial__assistantClassInstructionExpenseCat')
+            elif member.category in [getConstant('general__eventStaffCategoryInstructor'),getConstant('general__eventStaffCategorySubstitute')]:
+                this_category = getConstant('financial__classInstructionExpenseCat')
+            else:
+                this_category = getConstant('financial__otherStaffExpenseCat')
+
+            ExpenseItem.objects.create(eventstaffmember=member,category=this_category,description=expense_description,submissionUser=submissionUser,hours=hours_taught,wageRate=wage_rate)
+
+
+def createRevenueItemsForRegistrations(request=None,datetimeTuple=None):
+
+    if hasattr(request,'user'):
+        submissionUser = request.user
+    else:
+        submissionUser = None
+
+    this_category = getConstant('financial__registrationsRevenueCat')
+
+    filters_events = {'revenueitem__isnull': True,'finalEventRegistration__isnull': False}
+
+    if datetimeTuple:
+        timelist = list(datetimeTuple)
+        timelist.sort()
+
+        filters_events['finalEventRegistration__event__eventoccurrence__startTime__gte'] = timelist[0]
+        filters_events['finalEventRegistration__event__eventoccurrence__startTime__lte'] = timelist[1]
+    else:
+        c = getConstant('financial__autoGenerateRevenueRegistrationsWindow') or 0
+        if c > 0:
+            filters_events['finalEventRegistration__event__eventoccurrence__startTime__gte'] = timezone.now() - relativedelta(months=c)
+
+    for item in InvoiceItem.objects.filter(**filters_events).distinct():
+        if item.finalRegistration.paidOnline:
+            received = True
+        else:
+            received = False
+
+        revenue_description = _('Event Registration ') + str(item.finalEventRegistration.id) + ': ' + item.invoice.finalRegistration.fullName
+        RevenueItem.objects.create(invoiceItem=item,category=this_category,description=revenue_description,submissionUser=submissionUser,grossTotal=item.grossTotal,total=item.total,received=received,receivedDate=item.invoice.modifiedDate)
+
+
+def prepareFinancialStatement(year=None):
+
+    if year:
+        filter_year = year
+    else:
+        filter_year = timezone.now().year
+
+    expenses_ytd = list(ExpenseItem.objects.filter(accrualDate__year=filter_year).aggregate(Sum('total')).values())[0]
+    revenues_ytd = list(RevenueItem.objects.filter(accrualDate__year=filter_year).aggregate(Sum('total')).values())[0]
+    expenses_awaiting_approval = list(ExpenseItem.objects.filter(approved=False,paid=False).aggregate(Sum('total')).values())[0]
+    expenses_awaiting_payment = list(ExpenseItem.objects.filter(approved=True,paid=False).aggregate(Sum('total')).values())[0]
+    expenses_paid_notapproved = list(ExpenseItem.objects.filter(approved=False,paid=True).aggregate(Sum('total')).values())[0]
+
+    return {
+        'expenses_ytd': expenses_ytd,
+        'revenues_ytd': revenues_ytd,
+        'expenses_awaiting_approval': expenses_awaiting_approval,
+        'expenses_awaiting_payment': expenses_awaiting_payment,
+        'expenses_paid_notapproved': expenses_paid_notapproved,
+    }
+
+
+def prepareStatementByMonth(**kwargs):
+    basis = kwargs.get('basis')
+    if basis not in EXPENSE_BASES.keys():
+        basis = 'accrualDate'
+
+    rev_basis = basis
+    if rev_basis in ['paymentDate','approvalDate']:
+        rev_basis = 'receivedDate'
+
+    start_date = kwargs.get('start_date')
+    end_date = kwargs.get('end_date')
+    year = kwargs.get('year')
+
+    # In order to provide major calculations, it's easiest to just get all the Expense and Revenue line items at once
+    # To avoid too many unnecessary calls, be sure to filter off these querysets rather than pulling them again.
+    expenseitems = ExpenseItem.objects.select_related('event').annotate(year=ExtractYear(basis,'year'),month=ExtractMonth(basis))
+    revenueitems = RevenueItem.objects.select_related('event').annotate(year=ExtractYear(rev_basis,'year'),month=ExtractMonth(rev_basis))
+
+    timeFilters = {}
+    rev_timeFilters = {}
+    if start_date:
+        timeFilters['%s__gte' % basis] = start_date
+        rev_timeFilters['%s__gte' % rev_basis] = start_date
+    if end_date:
+        timeFilters['%s__lt' % basis] = end_date
+        rev_timeFilters['%s__lt' % rev_basis] = end_date
+
+    if year and not (start_date or end_date):
+        start_limit = ensure_timezone(datetime(year,1,1))
+        end_limit = ensure_timezone(datetime(year + 1,1,1))
+
+        timeFilters['%s__gte' % basis] = start_limit
+        rev_timeFilters['%s__gte' % rev_basis] = start_limit
+        timeFilters['%s__lt' % basis] = end_limit
+        rev_timeFilters['%s__lt' % rev_basis] = end_limit
+
+    if timeFilters:
+        expenseitems = expenseitems.filter(**timeFilters)
+        revenueitems = revenueitems.filter(**rev_timeFilters)
+
+    # Get the set of possible month tuples.  If we are not given a date window, default to the last 12 months.
+    allMonths = [(x.year,x.month) for x in revenueitems.dates(rev_basis,'month')]
+    allMonths.sort(reverse=True)
+
+    paginator = Paginator(allMonths,kwargs.get('paginate_by',50))
+    try:
+        paged_months = paginator.page(kwargs.get('page',1))
+    except PageNotAnInteger:
+        if kwargs.get('page') == 'last':
+            paged_months = paginator.page(paginator.num_pages)
+        else:
+            paged_months = paginator.page(1)
+    except EmptyPage:
+        paged_months = paginator.page(paginator.num_pages)
+
+    # Get everything by month in one query each, then pull from this.
+    totalExpensesByMonth = expenseitems.values_list('year','month').annotate(Sum('total'),Sum('adjustments'),Sum('fees')).order_by('-year','-month')
+    instructionExpensesByMonth = expenseitems.filter(category__in=[getConstant('financial__classInstructionExpenseCat'),getConstant('financial__assistantClassInstructionExpenseCat')]).values_list('year','month').annotate(Sum('total'),Sum('adjustments'),Sum('fees')).order_by('-year','-month')
+    venueExpensesByMonth = expenseitems.filter(category=getConstant('financial__venueRentalExpenseCat')).values_list('year','month').annotate(Sum('total'),Sum('adjustments'),Sum('fees')).order_by('-year','-month')
+    totalRevenuesByMonth = revenueitems.values_list('year','month').annotate(Sum('total'),Sum('adjustments'),Sum('fees')).order_by('-year','-month')
+
+    # This includes only registrations in which a series was registered for (and was not cancelled)
+    registrationsByMonth = Registration.objects.filter(eventregistration__cancelled=False).annotate(year=ExtractYear('dateTime'),month=ExtractMonth('dateTime')).values_list('year','month').annotate(count=Count('id')).order_by('-year','-month')
+
+    # This little helper function avoids 0-item list issues and encapsulates the
+    # needed list iterator for readability
+    def valueOf(resultset,month,values=1):
+        this = [x[2:(2 + values)] for x in resultset if x[0] == month[0] and x[1] == month[1]]
+        if this and values != 1:
+            return this[0]
+        elif this:
+            return this[0][0]
+        elif values != 1:
+            return [0] * values
+        else:
+            return 0
+
+    monthlyStatement = []
+
+    for this_month in paged_months:
+        thisMonthlyStatement = {}
+        thisMonthlyStatement['month'] = this_month
+        thisMonthlyStatement['month_name'] = month_name[this_month[1]] + ' ' + str(this_month[0])
+        thisMonthlyStatement['month_date'] = datetime(this_month[0],this_month[1],1)
+
+        revenueList = valueOf(totalRevenuesByMonth,this_month,values=3)
+        thisMonthlyStatement['revenues'] = revenueList[0] + revenueList[1] - revenueList[2]
+
+        totalExpenseList = valueOf(totalExpensesByMonth,this_month,values=3)
+        instructionExpenseList = valueOf(instructionExpensesByMonth,this_month,values=3)
+        venueExpenseList = valueOf(venueExpensesByMonth,this_month,values=3)
+
+        thisMonthlyStatement['expenses'] = {
+            'total': (totalExpenseList[0] or 0) + (totalExpenseList[1] or 0) - (totalExpenseList[2] or 0),
+            'instruction': (instructionExpenseList[0] or 0) + (instructionExpenseList[1] or 0) - (instructionExpenseList[2] or 0),
+            'venue': (venueExpenseList[0] or 0) + (venueExpenseList[1] or 0) - (venueExpenseList[2] or 0),
+        }
+        thisMonthlyStatement['expenses']['other'] = thisMonthlyStatement['expenses']['total'] - thisMonthlyStatement['expenses']['instruction'] - thisMonthlyStatement['expenses']['venue']
+
+        thisMonthlyStatement['registrations'] = valueOf(registrationsByMonth,this_month)
+        thisMonthlyStatement['net_profit'] = thisMonthlyStatement['revenues'] - thisMonthlyStatement['expenses']['total']
+        monthlyStatement.append(thisMonthlyStatement)
+
+    monthlyStatement.sort(key=lambda x: x['month'], reverse=True)
+
+    # Return not just the statement, but also the paginator in the style of ListView's paginate_queryset()
+    return (paginator, paged_months, monthlyStatement, paged_months.has_other_pages())
+
+
+def prepareStatementByEvent(**kwargs):
+    all_events = Event.objects.prefetch_related('expenseitem_set','expenseitem_set__category','revenueitem_set','revenueitem_set__category')
+
+    start_date = kwargs.get('start_date')
+    end_date = kwargs.get('end_date')
+    year = kwargs.get('year')
+
+    if start_date:
+        all_events = all_events.filter(year__gte=start_date.year).exclude(year=start_date.year,month__lt=start_date.month)
+    if end_date:
+        all_events = all_events.filter(year__lte=end_date.year).exclude(year=end_date.year,month__gt=end_date.month)
+    if year and not (start_date or end_date):
+        all_events = all_events.filter(year=year)
+
+    paginator = Paginator(all_events,kwargs.get('paginate_by',50))
+    try:
+        paged_events = paginator.page(kwargs.get('page',1))
+    except PageNotAnInteger:
+        if kwargs.get('page') == 'last':
+            paged_events = paginator.page(paginator.num_pages)
+        else:
+            paged_events = paginator.page(1)
+    except EmptyPage:
+        paged_events = paginator.page(paginator.num_pages)
+
+    statementByEvent = []
+
+    for event in paged_events:
+        this_event_statement = {}
+
+        # Allows access of arbitrary properties
+        this_event_statement['event'] = event
+        if event.month:
+            this_event_statement['month_name'] = '%s %s' % (month_name[event.month], event.year)
+        else:
+            this_event_statement['month_name'] = _('Unspecified Month')
+        this_event_statement['event_name'] = event.name
+        this_event_statement['registrations'] = {'total': event.numRegistered,}
+        this_event_statement['registrations'].update(event.numRegisteredByRole)
+
+        # The calculation of net vs. gross revenue for each registration item is done
+        # in models.py via model methods.  Any discounts are applied equally to each event.
+        event_revs = event.revenueitem_set.aggregate(Sum('grossTotal'),Sum('total'),Sum('adjustments'),Sum('fees'))
+
+        this_event_statement['revenues'] = {
+            'gross': event_revs['grossTotal__sum'] or 0,
+            'netOfDiscounts': event_revs['total__sum'] or 0,
+            'adjustments': event_revs['adjustments__sum'] or 0,
+            'fees': event_revs['fees__sum'] or 0,
+        }
+        this_event_statement['revenues']['net'] = sum([this_event_statement['revenues']['netOfDiscounts'],
+                                                       this_event_statement['revenues']['adjustments'],
+                                                       -1 * this_event_statement['revenues']['fees']])
+
+        this_event_statement['expenses'] = {
+            'instruction': event.expenseitem_set.filter(category=getConstant('financial__classInstructionExpenseCat')).aggregate(Sum('total'))['total__sum'] or 0,
+            'venue': event.expenseitem_set.filter(category=getConstant('financial__venueRentalExpenseCat')).aggregate(Sum('total'))['total__sum'] or 0,
+            'other': event.expenseitem_set.exclude(category=getConstant('financial__venueRentalExpenseCat')).exclude(category=getConstant('financial__classInstructionExpenseCat')).aggregate(Sum('total'))['total__sum'] or 0,
+            'fees': event.expenseitem_set.aggregate(Sum('fees'))['fees__sum'] or 0
+        }
+        this_event_statement['expenses']['total'] = sum([this_event_statement['expenses']['instruction'],
+                                                         this_event_statement['expenses']['venue'],
+                                                         this_event_statement['expenses']['other'],
+                                                         this_event_statement['expenses']['fees']])
+        this_event_statement['net_profit'] = this_event_statement['revenues']['net'] - this_event_statement['expenses']['total']
+
+        statementByEvent.append(this_event_statement)
+
+    # Return not just the statement, but also the paginator in the style of ListView's paginate_queryset()
+    return (paginator, paged_events, statementByEvent, paged_events.has_other_pages())