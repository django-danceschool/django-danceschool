--- conflicted
+++ resolved
@@ -15,13 +15,8 @@
     though the schema is the same because they both inherit from EventCategory.
     '''
     requiredGroup = models.ForeignKey(
-<<<<<<< HEAD
-        Group, verbose_name=_('Group required to add events to this category.'), 
-        null=True, blank=True, on_delete=models.SET_NULL,
-=======
         Group, verbose_name=_('Group required to add events to this category.'),
         null=True, blank=True, on_delete=models.SET_NULL
->>>>>>> 79a02666
     )
     displayColor = RGBColorField(_('Calendar display color'),default='#0000FF')
 
@@ -38,11 +33,7 @@
     title = models.CharField(_('Title'),max_length=100,help_text=_('Give the event a title'))
     category = models.ForeignKey(
         PrivateEventCategory, null=True, blank=True, verbose_name=_('Category'),
-<<<<<<< HEAD
         on_delete=models.SET_NULL,
-=======
-        on_delete=models.SET_NULL
->>>>>>> 79a02666
     )
 
     @property
@@ -69,11 +60,6 @@
     displayToGroup = models.ForeignKey(
         Group, null=True, blank=True, verbose_name=_('Display to group'),
         help_text=_('If this is set, then only these users will see this event on their calendar.'),
-<<<<<<< HEAD
-        on_delete=models.SET_NULL,
-    )
-    displayToUsers = models.ManyToManyField(User,verbose_name=_('Display to users'),limit_choices_to={'is_staff': True},blank=True,help_text=_('If this is set, then only chosen users will see this event on their calendar.'))
-=======
         on_delete=models.SET_NULL
     )
     displayToUsers = models.ManyToManyField(
@@ -81,7 +67,6 @@
         limit_choices_to={'is_staff': True}, blank=True,
         help_text=_('If this is set, then only chosen users will see this event on their calendar.')
     )
->>>>>>> 79a02666
 
     def __str__(self):
         try:
@@ -102,18 +87,12 @@
 
 
 class EventReminder(models.Model):
-<<<<<<< HEAD
-    event = models.ForeignKey(Event, verbose_name=_('Event'), on_delete=models.CASCADE)
-    eventOccurrence = models.ForeignKey(
-        EventOccurrence, verbose_name=_('Event Occurrence'), on_delete=models.CASCADE
-=======
     event = models.ForeignKey(
         Event, verbose_name=_('Event'), on_delete=models.CASCADE
     )
     eventOccurrence = models.ForeignKey(
         EventOccurrence, verbose_name=_('Event Occurrence'),
         on_delete=models.CASCADE
->>>>>>> 79a02666
     )
 
     time = models.DateTimeField(_('Date/Time'))
@@ -121,13 +100,9 @@
     notifyList = models.ManyToManyField(
         User, limit_choices_to={'is_staff': True}, verbose_name=_('Notification List')
     )
-<<<<<<< HEAD
     completed = models.BooleanField(
         _('Completed'), default=False, help_text=_('This will be set to true once the reminder has been sent.')
     )
-=======
-    completed = models.BooleanField(_('Completed'),default=False,help_text=_('This will be set to true once the reminder has been sent.'))
->>>>>>> 79a02666
 
     def save(self,*args,**kwargs):
         if hasattr(self,'event') and not hasattr(self,'eventOccurrence'):
